--- conflicted
+++ resolved
@@ -1,1850 +1,1808 @@
-package com.microsoft.azure.elasticdb.shard.unittests;
-
-import static org.junit.Assert.assertEquals;
-import static org.junit.Assert.fail;
-
-import com.microsoft.azure.elasticdb.shard.base.MappingStatus;
-import com.microsoft.azure.elasticdb.shard.base.PointMapping;
-import com.microsoft.azure.elasticdb.shard.base.PointMappingCreationInfo;
-import com.microsoft.azure.elasticdb.shard.base.Range;
-import com.microsoft.azure.elasticdb.shard.base.RangeMapping;
-import com.microsoft.azure.elasticdb.shard.base.Shard;
-import com.microsoft.azure.elasticdb.shard.base.ShardKeyType;
-import com.microsoft.azure.elasticdb.shard.base.ShardLocation;
-import com.microsoft.azure.elasticdb.shard.base.ShardRange;
-import com.microsoft.azure.elasticdb.shard.category.ExcludeFromGatedCheckin;
-import com.microsoft.azure.elasticdb.shard.map.ListShardMap;
-import com.microsoft.azure.elasticdb.shard.map.RangeShardMap;
-import com.microsoft.azure.elasticdb.shard.mapmanager.ShardManagementException;
-import com.microsoft.azure.elasticdb.shard.mapmanager.ShardMapManager;
-import com.microsoft.azure.elasticdb.shard.mapmanager.ShardMapManagerCreateMode;
-import com.microsoft.azure.elasticdb.shard.mapmanager.ShardMapManagerFactory;
-import com.microsoft.azure.elasticdb.shard.mapmanager.ShardMapManagerLoadPolicy;
-import com.microsoft.azure.elasticdb.shard.recovery.MappingDifferenceResolution;
-import com.microsoft.azure.elasticdb.shard.recovery.MappingLocation;
-import com.microsoft.azure.elasticdb.shard.recovery.RecoveryManager;
-import com.microsoft.azure.elasticdb.shard.recovery.RecoveryToken;
-import com.microsoft.azure.elasticdb.shard.store.StoreResults;
-import com.microsoft.azure.elasticdb.shard.store.Version;
-import com.microsoft.azure.elasticdb.shard.storeops.base.IStoreOperationLocal;
-import java.sql.Connection;
-import java.sql.DriverManager;
-import java.sql.SQLException;
-import java.sql.Statement;
-import java.util.ArrayList;
-import java.util.Arrays;
-import java.util.List;
-import java.util.Map;
-import java.util.Objects;
-import java.util.stream.Collectors;
-import org.junit.After;
-import org.junit.AfterClass;
-import org.junit.Before;
-import org.junit.BeforeClass;
-import org.junit.Test;
-import org.junit.experimental.categories.Category;
-
-public class RecoveryManagerTests {
-
-  /**
-   * Sharded databases to create for the test.
-   */
-  private static String[] shardedDBs = new String[]{"shard1", "shard2"};
-
-  /**
-   * GSM table names used in cleanup function.
-   */
-  private static String[] gsmTables = new String[]{
-      "__ShardManagement.ShardMappingsGlobal", "__ShardManagement.ShardsGlobal",
-      "__ShardManagement.ShardMapsGlobal", "__ShardManagement.OperationsLogGlobal"
-  };
-
-  /**
-   * LSM table names used in cleanup function.
-   */
-  private static String[] lsmTables = new String[]{
-      "__ShardManagement.ShardMappingsLocal", "__ShardManagement.ShardsLocal",
-      "__ShardManagement.ShardMapsLocal"
-  };
-
-  /**
-   * List shard map name.
-   */
-  private static String listShardMapName = "CustomersList";
-
-  /**
-   * Range shard map name.
-   */
-  private static String rangeShardMapName = "CustomersRange";
-
-  /**
-   * Helper function to create list and range shard maps.
-   */
-  private static void createShardMapsHelper() {
-    // Create list shard map.
-    ShardMapManager smm = ShardMapManagerFactory.getSqlShardMapManager(
-        Globals.SHARD_MAP_MANAGER_CONN_STRING, ShardMapManagerLoadPolicy.Lazy);
-
-    ListShardMap<Integer> lsm = smm.createListShardMap(RecoveryManagerTests.listShardMapName,
-        ShardKeyType.Int32);
-
-    assert lsm != null;
-
-    assert Objects.equals(RecoveryManagerTests.listShardMapName, lsm.getName());
-
-    // Create range shard map.
-    RangeShardMap<Integer> rsm = smm.createRangeShardMap(RecoveryManagerTests.rangeShardMapName,
-        ShardKeyType.Int32);
-
-    assert rsm != null;
-
-    assert Objects.equals(RecoveryManagerTests.rangeShardMapName, rsm.getName());
-  }
-
-  /**
-   * Helper function to clean SMM tables from all shards and GSM.
-   */
-  private static void cleanTablesHelper() throws SQLException {
-    Connection conn = null;
-    try {
-      conn = DriverManager.getConnection(Globals.SHARD_MAP_MANAGER_TEST_CONN_STRING);
-      // Clean LSM tables.
-      for (String dbName : RecoveryManagerTests.shardedDBs) {
-        for (String tableName : lsmTables) {
-          try (Statement stmt = conn.createStatement()) {
-            String query = String.format(Globals.CLEAN_DATABASE_QUERY, dbName, tableName);
-            stmt.executeUpdate(query);
-          } catch (SQLException ex) {
-            ex.printStackTrace();
-          }
-        }
-      }
-
-      // Clean GSM tables
-      for (String tableName : gsmTables) {
-        try (Statement stmt = conn.createStatement()) {
-          String query = String.format(Globals.CLEAN_DATABASE_QUERY,
-              Globals.SHARD_MAP_MANAGER_DATABASE_NAME, tableName);
-          stmt.executeUpdate(query);
-        } catch (SQLException ex) {
-          ex.printStackTrace();
-        }
-      }
-    } catch (Exception e) {
-      System.out.printf("Failed to connect to SQL database with connection string: "
-          + e.getMessage());
-    } finally {
-      if (conn != null && !conn.isClosed()) {
-        conn.close();
-      }
-    }
-  }
-
-  /**
-   * Initializes common state for tests in this class.
-   */
-  @BeforeClass
-  public static void recoveryManagerTestsInitialize() throws SQLException {
-    // Clear all connection pools.
-    Connection conn = null;
-    try {
-      conn = DriverManager.getConnection(Globals.SHARD_MAP_MANAGER_TEST_CONN_STRING);
-      // Create ShardMapManager database
-      try (Statement stmt = conn.createStatement()) {
-        String query = String.format(Globals.CREATE_DATABASE_QUERY,
-            Globals.SHARD_MAP_MANAGER_DATABASE_NAME);
-        stmt.executeUpdate(query);
-      }
-      // Create shard databases
-      for (int i = 0; i < RecoveryManagerTests.shardedDBs.length; i++) {
-        try (Statement stmt = conn.createStatement()) {
-          String query = String.format(Globals.DROP_DATABASE_QUERY,
-              RecoveryManagerTests.shardedDBs[i]);
-          stmt.executeUpdate(query);
-        }
-
-        try (Statement stmt = conn.createStatement()) {
-          String query = String.format(Globals.CREATE_DATABASE_QUERY,
-              RecoveryManagerTests.shardedDBs[i]);
-          stmt.executeUpdate(query);
-        }
-      }
-
-      // Create shard map manager.
-      ShardMapManagerFactory.createSqlShardMapManager(Globals.SHARD_MAP_MANAGER_CONN_STRING,
-          ShardMapManagerCreateMode.ReplaceExisting);
-    } catch (Exception e) {
-      System.out.printf("Failed to connect to SQL database with connection string: "
-          + e.getMessage());
-    } finally {
-      if (conn != null && !conn.isClosed()) {
-        conn.close();
-      }
-    }
-  }
-
-  /**
-   * Cleans up common state for the all tests in this class.
-   */
-  @AfterClass
-  public static void recoveryManagerTestsCleanup() throws SQLException {
-    // Clear all connection pools.
-    Connection conn = null;
-    try {
-      conn = DriverManager.getConnection(Globals.SHARD_MAP_MANAGER_TEST_CONN_STRING);
-      // Drop shard databases
-      for (int i = 0; i < RecoveryManagerTests.shardedDBs.length; i++) {
-        try (Statement stmt = conn.createStatement()) {
-          String query = String.format(Globals.DROP_DATABASE_QUERY,
-              RecoveryManagerTests.shardedDBs[i]);
-          stmt.executeUpdate(query);
-        }
-      }
-
-      // Drop shard map manager database
-      try (Statement stmt = conn.createStatement()) {
-        String query = String.format(Globals.DROP_DATABASE_QUERY,
-            Globals.SHARD_MAP_MANAGER_DATABASE_NAME);
-        stmt.executeUpdate(query);
-      }
-    } catch (Exception e) {
-      System.out.printf("Failed to connect to SQL database with connection string: "
-          + e.getMessage());
-    } finally {
-      if (conn != null && !conn.isClosed()) {
-        conn.close();
-      }
-    }
-  }
-
-  private void deleteAllMappingsFromGsm() throws SQLException {
-    // Delete all mappings from GSM
-    Connection conn = null;
-    try {
-      conn = DriverManager.getConnection(Globals.SHARD_MAP_MANAGER_TEST_CONN_STRING);
-
-      try (Statement stmt = conn.createStatement()) {
-        String query = String.format("DELETE FROM %1$s.__ShardManagement.ShardMappingsGlobal",
-            Globals.SHARD_MAP_MANAGER_DATABASE_NAME);
-        stmt.executeUpdate(query);
-      }
-    } catch (Exception e) {
-      System.out.printf("Failed to connect to SQL database with connection string: "
-          + e.getMessage());
-    } finally {
-      if (conn != null && !conn.isClosed()) {
-        conn.close();
-      }
-    }
-  }
-
-  /**
-   * Initializes common state per-test.
-   */
-  @Before
-  public void shardMapperTestInitialize() {
-    createShardMapsHelper();
-  }
-
-  /**
-   * Cleans up common state per-test.
-   */
-  @After
-  public void shardMapperTestCleanup() throws SQLException {
-    cleanTablesHelper();
-  }
-
-  /**
-   * Test Detach and Attach Shard Scenario. (This is just a stub for now.)
-   */
-  @Test
-  @Category(value = ExcludeFromGatedCheckin.class)
-  public void testDetachAttachShard() {
-    ShardMapManager smm = ShardMapManagerFactory.getSqlShardMapManager(
-        Globals.SHARD_MAP_MANAGER_CONN_STRING, ShardMapManagerLoadPolicy.Lazy);
-
-    RangeShardMap<Integer> rsm = smm.getRangeShardMap(RecoveryManagerTests.rangeShardMapName);
-
-    assert rsm != null;
-
-    ShardLocation sl = new ShardLocation(Globals.TEST_CONN_SERVER_NAME,
-        RecoveryManagerTests.shardedDBs[0]);
-
-    Shard s = rsm.createShard(sl);
-
-    assert s != null;
-
-    // I am still not fully clear on the use case for AttachShard and DetachShard, but here's a
-    // simple test validating that
-    // they don't throw exceptions if they get called against themselves.
-    RecoveryManager rm = new RecoveryManager(smm);
-    rm.detachShard(sl);
-    rm.attachShard(sl);
-  }
-
-  /**
-   * Test that consistency detection works when there are no conflicts.
-   */
-  @Test
-  @Category(value = ExcludeFromGatedCheckin.class)
-  public void testConsistencyDetectionAndViewingWithNoConflicts() {
-    ShardMapManager smm = ShardMapManagerFactory.getSqlShardMapManager(
-        Globals.SHARD_MAP_MANAGER_CONN_STRING, ShardMapManagerLoadPolicy.Lazy);
-
-    RangeShardMap<Integer> rsm = smm.getRangeShardMap(RecoveryManagerTests.rangeShardMapName);
-
-    assert rsm != null;
-
-    ShardLocation sl = new ShardLocation(Globals.TEST_CONN_SERVER_NAME,
-        RecoveryManagerTests.shardedDBs[0]);
-
-    Shard s = rsm.createShard(sl);
-
-    assert s != null;
-
-    RangeMapping r1 = rsm.createRangeMapping(new Range(1, 10), s);
-
-    assert r1 != null;
-
-    RecoveryManager rm = new RecoveryManager(smm);
-
-    List<RecoveryToken> gs = rm.detectMappingDifferences(sl);
-
-    assertEquals("The test environment was not expecting more than one local shardMap.", 1,
-        gs.size());
-
-    for (RecoveryToken g : gs) {
-      Map<ShardRange, MappingLocation> kvps = rm.getMappingDifferences(g);
-      assertEquals("An unexpected conflict was detected", 0, kvps.keySet().size());
-
-      for (Map.Entry<ShardRange, MappingLocation> kvp : kvps.entrySet()) {
-        ShardRange range = kvp.getKey();
-        MappingLocation mappingLocation = kvp.getValue();
-
-        assertEquals("An unexpected difference between global and local shard maps was detected."
-                + " This is likely a false positive and implies a bug in the detection code.",
-            MappingLocation.MappingInShardMapAndShard, mappingLocation);
-      }
-    }
-  }
-
-  /**
-   * Test that consistency detection works when there are only version conflicts.
-   */
-  @Test
-  @Category(value = ExcludeFromGatedCheckin.class)
-  public void testConsistencyDetectionAndViewingWithVersionOnlyConflict() throws SQLException {
-    ShardMapManager smm = ShardMapManagerFactory.getSqlShardMapManager(
-        Globals.SHARD_MAP_MANAGER_CONN_STRING, ShardMapManagerLoadPolicy.Lazy);
-
-    RangeShardMap<Integer> rsm = smm.getRangeShardMap(RecoveryManagerTests.rangeShardMapName);
-
-    assert rsm != null;
-
-    // Make sure no other range mappings are floating around here.
-    List<RangeMapping> rangeMappings = rsm.getMappings();
-    for (RangeMapping rangeMapping : rangeMappings) {
-      rsm.deleteMapping(rangeMapping);
-    }
-
-    ShardLocation sl = new ShardLocation(Globals.TEST_CONN_SERVER_NAME,
-        RecoveryManagerTests.shardedDBs[0]);
-
-    Shard s = rsm.createShard(sl);
-
-    assert s != null;
-
-    RangeMapping r1 = rsm.createRangeMapping(new Range(1, 10), s);
-
-    assert r1 != null;
-
-    // Corrupt the mapping id number on the global shardMap.
-
-    Connection conn = null;
-    try {
-      conn = DriverManager.getConnection(Globals.SHARD_MAP_MANAGER_TEST_CONN_STRING);
-
-      try (Statement stmt = conn.createStatement()) {
-        String query = String.format("update %1$s.__ShardManagement.ShardMappingsGlobal"
-            + " set MappingId = newid()", Globals.SHARD_MAP_MANAGER_DATABASE_NAME);
-        stmt.executeUpdate(query);
-      }
-    } catch (Exception e) {
-      System.out.printf("Failed to connect to SQL database with connection string: "
-          + e.getMessage());
-    } finally {
-      if (conn != null && !conn.isClosed()) {
-        conn.close();
-      }
-    }
-
-    RecoveryManager rm = new RecoveryManager(smm);
-
-    List<RecoveryToken> gs = rm.detectMappingDifferences(sl);
-
-    assertEquals("The test environment was not expecting more than one local shardMap.", 1,
-        gs.size());
-
-    for (RecoveryToken g : gs) {
-      Map<ShardRange, MappingLocation> kvps = rm.getMappingDifferences(g);
-      assertEquals("An unexpected conflict was detected", 1, kvps.keySet().size());
-
-      for (Map.Entry<ShardRange, MappingLocation> kvp : kvps.entrySet()) {
-        ShardRange range = kvp.getKey();
-        MappingLocation mappingLocation = kvp.getValue();
-
-        assertEquals("An unexpected difference between global and local shard maps was detected."
-                + " This is likely a false positive and implies a bug in the detection code.",
-            MappingLocation.MappingInShardMapAndShard, mappingLocation);
-      }
-    }
-  }
-
-  /**
-   * Test that consistency detection works when the range in GSM is expanded while the LSM is left
-   * untouched.
-   */
-  @Test
-  @Category(value = ExcludeFromGatedCheckin.class)
-  public void testConsistencyDetectionAndViewingWithWiderRangeInLsm() throws SQLException {
-    ShardMapManager smm = ShardMapManagerFactory.getSqlShardMapManager(
-        Globals.SHARD_MAP_MANAGER_CONN_STRING, ShardMapManagerLoadPolicy.Lazy);
-
-    RangeShardMap<Integer> rsm = smm.getRangeShardMap(RecoveryManagerTests.rangeShardMapName);
-
-    assert rsm != null;
-
-    ShardLocation sl = new ShardLocation(Globals.TEST_CONN_SERVER_NAME,
-        RecoveryManagerTests.shardedDBs[0]);
-
-    Shard s = rsm.createShard(sl);
-
-    assert s != null;
-
-    RangeMapping r1 = rsm.createRangeMapping(new Range(1, 10), s);
-
-    assert r1 != null;
-
-    // Corrupt the lsm by increasing the max range and decreasing min range. We should see two
-    // ranges show up in the list of differences. The shared range
-    // in the middle artificially has the same version number, so it should not register as a
-    // conflicting range.
-
-    Connection conn = null;
-    try {
-      conn = DriverManager.getConnection(Globals.SHARD_MAP_MANAGER_TEST_CONN_STRING);
-
-      try (Statement stmt = conn.createStatement()) {
-        String query = "update shard1.__ShardManagement.ShardMappingsLocal"
-            + " set MinValue = MinValue - 1, MaxValue = MaxValue + 1";
-        stmt.executeUpdate(query);
-      }
-    } catch (Exception e) {
-      System.out.printf("Failed to connect to SQL database with connection string: "
-          + e.getMessage());
-    } finally {
-      if (conn != null && !conn.isClosed()) {
-        conn.close();
-      }
-    }
-
-    RecoveryManager rm = new RecoveryManager(smm);
-
-    List<RecoveryToken> gs = rm.detectMappingDifferences(sl);
-
-    assertEquals("The test environment was not expecting more than one local shardMap.", 1,
-        gs.size());
-
-    for (RecoveryToken g : gs) {
-      Map<ShardRange, MappingLocation> kvps = rm.getMappingDifferences(g);
-      assertEquals("The count of differences does not match the expected.", 2,
-          kvps.keySet().size());
-
-      for (Map.Entry<ShardRange, MappingLocation> kvp : kvps.entrySet()) {
-        ShardRange range = kvp.getKey();
-        MappingLocation mappingLocation = kvp.getValue();
-        assertEquals("The ranges reported differed from those expected.", 1,
-            (int) range.getHigh().getValue() - (int) range.getLow().getValue());
-        assertEquals("An unexpected difference between global and local shard maps was detected."
-                + " This is likely a false positive and implies a bug in the detection code.",
-            MappingLocation.MappingInShardOnly, mappingLocation);
-      }
-    }
-  }
-
-  /**
-   * Test that consistency detection works when the range in GSM is expanded while the LSM is left
-   * untouched.
-   */
-  @Test
-  @Category(value = ExcludeFromGatedCheckin.class)
-  public void testConsistencyDetectionAndViewingWithWiderRangeInGsm() throws SQLException {
-    ShardMapManager smm = ShardMapManagerFactory.getSqlShardMapManager(
-        Globals.SHARD_MAP_MANAGER_CONN_STRING, ShardMapManagerLoadPolicy.Lazy);
-
-    RangeShardMap<Integer> rsm = smm.getRangeShardMap(RecoveryManagerTests.rangeShardMapName);
-
-    assert rsm != null;
-
-    ShardLocation sl = new ShardLocation(Globals.TEST_CONN_SERVER_NAME,
-        RecoveryManagerTests.shardedDBs[0]);
-
-    Shard s = rsm.createShard(sl);
-
-    assert s != null;
-
-    RangeMapping r1 = rsm.createRangeMapping(new Range(1, 10), s);
-
-    assert r1 != null;
-
-    // Corrupt the gsm by increasing the max range and decreasing min range. We should see two
-    // ranges show up in the list of differences. The shared range
-    // in the middle artificially has the same version number, so it should not register as a
-    // conflicting range.
-
-    Connection conn = null;
-    try {
-      conn = DriverManager.getConnection(Globals.SHARD_MAP_MANAGER_TEST_CONN_STRING);
-
-      try (Statement stmt = conn.createStatement()) {
-        String query = String.format("update %1$s.__ShardManagement.ShardMappingsGlobal"
-                + " set MinValue = MinValue - 1, MaxValue = MaxValue + 1",
-            Globals.SHARD_MAP_MANAGER_DATABASE_NAME);
-        stmt.executeUpdate(query);
-      }
-    } catch (Exception e) {
-      System.out.printf("Failed to connect to SQL database with connection string: "
-          + e.getMessage());
-    } finally {
-      if (conn != null && !conn.isClosed()) {
-        conn.close();
-      }
-    }
-
-    RecoveryManager rm = new RecoveryManager(smm);
-
-    List<RecoveryToken> gs = rm.detectMappingDifferences(sl);
-
-    assertEquals("The test environment was not expecting more than one local shardMap.", 1,
-        gs.size());
-
-    for (RecoveryToken g : gs) {
-      Map<ShardRange, MappingLocation> kvps = rm.getMappingDifferences(g);
-      assertEquals("The count of differences does not match the expected.", 2,
-          kvps.keySet().size());
-      for (Map.Entry<ShardRange, MappingLocation> kvp : kvps.entrySet()) {
-        ShardRange range = kvp.getKey();
-        MappingLocation mappingLocation = kvp.getValue();
-        assertEquals("The ranges reported differed from those expected.", 1,
-            (int) range.getHigh().getValue() - (int) range.getLow().getValue());
-        assertEquals("An unexpected difference between global and local shard maps was detected."
-                + " This is likely a false positive and implies a bug in the detection code.",
-            MappingLocation.MappingInShardMapOnly, mappingLocation);
-      }
-    }
-  }
-
-  /**
-   * Test that consistency detection works the GSM is missing a range added to the LSM.
-   */
-  @Test
-  @Category(value = ExcludeFromGatedCheckin.class)
-  public void testConsistencyDetectionAndViewingWithAdditionalRangeInLsm() throws SQLException {
-    ShardMapManager smm = ShardMapManagerFactory.getSqlShardMapManager(
-        Globals.SHARD_MAP_MANAGER_CONN_STRING, ShardMapManagerLoadPolicy.Lazy);
-
-    RangeShardMap<Integer> rsm = smm.getRangeShardMap(RecoveryManagerTests.rangeShardMapName);
-
-    assert rsm != null;
-
-    ShardLocation sl = new ShardLocation(Globals.TEST_CONN_SERVER_NAME,
-        RecoveryManagerTests.shardedDBs[0]);
-
-    Shard s = rsm.createShard(sl);
-
-    assert s != null;
-
-    RangeMapping r1 = rsm.createRangeMapping(new Range(1, 10), s);
-
-    // Add a range to the gsm
-    RangeMapping r2 = rsm.createRangeMapping(new Range(11, 20), s);
-
-    assert r1 != null;
-
-    // Now, delete the new range from the GSM
-    Connection conn = null;
-    try {
-      conn = DriverManager.getConnection(Globals.SHARD_MAP_MANAGER_TEST_CONN_STRING);
-
-      try (Statement stmt = conn.createStatement()) {
-        String query = String.format("delete from %1$s.__ShardManagement.ShardMappingsGlobal"
-            + " where MinValue = 0x8000000B", Globals.SHARD_MAP_MANAGER_DATABASE_NAME);
-        stmt.executeUpdate(query);
-      }
-    } catch (Exception e) {
-      System.out.printf("Failed to connect to SQL database with connection string: "
-          + e.getMessage());
-    } finally {
-      if (conn != null && !conn.isClosed()) {
-        conn.close();
-      }
-    }
-
-    RecoveryManager rm = new RecoveryManager(smm);
-
-    List<RecoveryToken> gs = rm.detectMappingDifferences(sl);
-
-    assertEquals("The test environment was not expecting more than one local shardMap.", 1,
-        gs.size());
-
-    for (RecoveryToken g : gs) {
-      Map<ShardRange, MappingLocation> kvps = rm.getMappingDifferences(g);
-      assertEquals("The count of differences does not match the expected.", 1,
-          kvps.keySet().size());
-      for (Map.Entry<ShardRange, MappingLocation> kvp : kvps.entrySet()) {
-        ShardRange range = kvp.getKey();
-        MappingLocation mappingLocation = kvp.getValue();
-        assertEquals("The range reported differed from that expected.", 20,
-            (int) range.getHigh().getValue());
-        assertEquals("An unexpected difference between global and local shard maps was detected."
-                + " This is likely a false positive and implies a bug in the detection code.",
-            MappingLocation.MappingInShardOnly, mappingLocation);
-      }
-    }
-  }
-
-  /**
-   * Test that consistency detection works with some arbitrary point mappings.
-   */
-  @Test
-  @Category(value = ExcludeFromGatedCheckin.class)
-  public void testConsistencyDetectionOnListMapping() throws SQLException {
-    ShardMapManager smm = ShardMapManagerFactory.getSqlShardMapManager(
-        Globals.SHARD_MAP_MANAGER_CONN_STRING, ShardMapManagerLoadPolicy.Lazy);
-
-    ListShardMap<Integer> rsm = smm.getListShardMap(RecoveryManagerTests.listShardMapName);
-
-    assert rsm != null;
-
-    ShardLocation sl = new ShardLocation(Globals.TEST_CONN_SERVER_NAME,
-        RecoveryManagerTests.shardedDBs[0]);
-    Shard s = rsm.createShard(sl);
-    assert s != null;
-
-    for (int i = 0; i < 5; i++) {
-      PointMapping p = rsm.createPointMapping(2 * i, s);
-      assert p != null;
-    }
-
-    // Now, delete some points from both, and change the version of a shared shard mapping in the
-    // middle.
-    Connection conn = null;
-    try {
-      conn = DriverManager.getConnection(Globals.SHARD_MAP_MANAGER_TEST_CONN_STRING);
-
-      try (Statement stmt = conn.createStatement()) {
-        String query = String.format("delete from %1$s.__ShardManagement.ShardMappingsGlobal"
-                + " where MinValue IN (0x80000000, 0x80000002)",
-            Globals.SHARD_MAP_MANAGER_DATABASE_NAME);
-        stmt.executeUpdate(query);
-      } catch (SQLException ex) {
-        ex.printStackTrace();
-      }
-
-      try (Statement stmt = conn.createStatement()) {
-        String query = "delete from shard1.__ShardManagement.ShardMappingsLocal"
-            + " where MinValue = 0x80000008";
-        stmt.executeUpdate(query);
-      } catch (SQLException ex) {
-        ex.printStackTrace();
-      }
-
-      try (Statement stmt = conn.createStatement()) {
-        String query = "update shard1.__ShardManagement.ShardMappingsLocal set MappingId = newid()"
-            + " where MinValue = 0x80000006";
-        stmt.executeUpdate(query);
-      } catch (SQLException ex) {
-        ex.printStackTrace();
-      }
-    } catch (Exception e) {
-      System.out.printf("Failed to connect to SQL database with connection string: "
-          + e.getMessage());
-    } finally {
-      if (conn != null && !conn.isClosed()) {
-        conn.close();
-      }
-    }
-
-    RecoveryManager rm = new RecoveryManager(smm);
-
-    List<RecoveryToken> gs = rm.detectMappingDifferences(sl);
-
-    assertEquals("The test environment was not expecting more than one local shardMap.", 1,
-        gs.size());
-
-    for (RecoveryToken g : gs) {
-      Map<ShardRange, MappingLocation> kvps = rm.getMappingDifferences(g);
-      assertEquals("The count of differences does not match the expected.", 4,
-          kvps.keySet().size());
-      assertEquals("The count of shardMap only differences does not match the expected.", 1,
-          kvps.values().stream().filter(l -> l == MappingLocation.MappingInShardMapOnly).count());
-      assertEquals("The count of shard only differences does not match the expected.", 2,
-          kvps.values().stream().filter(l -> l == MappingLocation.MappingInShardOnly).count());
-      assertEquals("The count of shard only differences does not match the expected.", 1, kvps
-          .values().stream().filter(l -> l == MappingLocation.MappingInShardMapAndShard).count());
-    }
-  }
-
-  /**
-   * Test that consistency detection works when the ranges on the LSM and GSM are disjoint.
-   */
-  @Test
-  @Category(value = ExcludeFromGatedCheckin.class)
-  public void testConsistencyDetectionAndViewingWithDisjointRanges() throws SQLException {
-    ShardMapManager smm = ShardMapManagerFactory.getSqlShardMapManager(
-        Globals.SHARD_MAP_MANAGER_CONN_STRING, ShardMapManagerLoadPolicy.Lazy);
-
-    RangeShardMap<Integer> rsm = smm.getRangeShardMap(RecoveryManagerTests.rangeShardMapName);
-
-    assert rsm != null;
-
-    // Make sure no other range mappings are floating around here.
-    List<RangeMapping> rangeMappings = rsm.getMappings();
-    for (RangeMapping rangeMapping : rangeMappings) {
-      rsm.deleteMapping(rangeMapping);
-    }
-
-    ShardLocation sl = new ShardLocation(Globals.TEST_CONN_SERVER_NAME,
-        RecoveryManagerTests.shardedDBs[0]);
-
-    Shard s = rsm.createShard(sl);
-
-    assert s != null;
-
-    RangeMapping r1 = rsm.createRangeMapping(new Range(1, 10), s);
-
-    // Add a range to the gsm
-    RangeMapping r2 = rsm.createRangeMapping(new Range(11, 20), s);
-
-    assert r1 != null;
-
-    // Delete the original range from the GSM.
-    Connection conn = null;
-    try {
-      conn = DriverManager.getConnection(Globals.SHARD_MAP_MANAGER_TEST_CONN_STRING);
-
-      try (Statement stmt = conn.createStatement()) {
-        String query = String.format("delete from %1$s.__ShardManagement.ShardMappingsGlobal"
-            + " where MinValue = 0x80000001", Globals.SHARD_MAP_MANAGER_DATABASE_NAME);
-        stmt.executeUpdate(query);
-      }
-    } catch (Exception e) {
-      System.out.printf("Failed to connect to SQL database with connection string: "
-          + e.getMessage());
-    } finally {
-      if (conn != null && !conn.isClosed()) {
-        conn.close();
-      }
-    }
-
-    // Delete the new range from the LSM, so the LSM and GSM now have non-intersecting ranges.
-    try {
-      conn = DriverManager.getConnection(Globals.SHARD_MAP_MANAGER_TEST_CONN_STRING);
-
-      try (Statement stmt = conn.createStatement()) {
-        String query = String.format("delete from %1$s.__ShardManagement.ShardMappingsLocal"
-            + " where MinValue = 0x8000000B", sl.getDatabase());
-        stmt.executeUpdate(query);
-      }
-    } catch (Exception e) {
-      System.out.printf("Failed to connect to SQL database with connection string: "
-          + e.getMessage());
-    } finally {
-      if (conn != null && !conn.isClosed()) {
-        conn.close();
-      }
-    }
-
-    RecoveryManager rm = new RecoveryManager(smm);
-
-    List<RecoveryToken> gs = rm.detectMappingDifferences(sl);
-
-    assertEquals("The test environment was not expecting more than one local shardMap.", 1,
-        gs.size());
-
-    for (RecoveryToken g : gs) {
-      Map<ShardRange, MappingLocation> kvps = rm.getMappingDifferences(g);
-      assertEquals("The count of differences does not match the expected.", 2,
-          kvps.keySet().size());
-
-      for (Map.Entry<ShardRange, MappingLocation> kvp : kvps.entrySet()) {
-        ShardRange range = kvp.getKey();
-        MappingLocation mappingLocation = kvp.getValue();
-        if ((int) range.getHigh().getValue() == 10) {
-          assertEquals("An unexpected difference between global and local shard maps was detected."
-                  + " This is likely a false positive and implies a bug in the detection code.",
-              MappingLocation.MappingInShardOnly, mappingLocation);
-          continue;
-        } else if ((int) range.getHigh().getValue() == 20) {
-          assertEquals("An unexpected difference between global and local shard maps was detected."
-                  + " This is likely a false positive and implies a bug in the detection code.",
-              MappingLocation.MappingInShardMapOnly, mappingLocation);
-          continue;
-        }
-        fail("Unexpected range detected.");
-      }
-    }
-  }
-
-  /**
-   * Test that consistency detection method produces usable LSMs when shards themselves disagree. In
-   * particular, make sure it reports on subintervals not tagged to the current LSM.
-   */
-  /*@Test
-  @Category(value = ExcludeFromGatedCheckin.class)*/
-  public void testConsistencyDetectionWithDivergence() throws SQLException {
-    ShardMapManager smm = ShardMapManagerFactory.getSqlShardMapManager(
-        Globals.SHARD_MAP_MANAGER_CONN_STRING, ShardMapManagerLoadPolicy.Lazy);
-
-    RangeShardMap<Integer> rsm = smm.getRangeShardMap(RecoveryManagerTests.rangeShardMapName);
-
-    assert rsm != null;
-
-    ShardLocation sl1 = new ShardLocation(Globals.TEST_CONN_SERVER_NAME,
-        RecoveryManagerTests.shardedDBs[0]);
-    ShardLocation sl2 = new ShardLocation(Globals.TEST_CONN_SERVER_NAME,
-        RecoveryManagerTests.shardedDBs[1]);
-
-    Shard s1 = rsm.createShard(sl1);
-    Shard s2 = rsm.createShard(sl2);
-
-    // set initial ranges as non-intersecting.
-    RangeMapping r1 = rsm.createRangeMapping(new Range(1, 6), s1);
-    RangeMapping r2 = rsm.createRangeMapping(new Range(6, 10), s2);
-
-    // Perturb the first LSM so that it has a
-    Connection conn = null;
-    try {
-      conn = DriverManager.getConnection(Globals.SHARD_MAP_MANAGER_TEST_CONN_STRING);
-
-      try (Statement stmt = conn.createStatement()) {
-        String query = "update shard1.__ShardManagement.ShardMappingsLocal"
-            + " set MaxValue = 0x8000000B";
-        stmt.executeUpdate(query);
-      }
-    } catch (Exception e) {
-      System.out.printf("Failed to connect to SQL database with connection string: "
-          + e.getMessage());
-    } finally {
-      if (conn != null && !conn.isClosed()) {
-        conn.close();
-      }
-    }
-    RecoveryManager rm = new RecoveryManager(smm);
-    List<RecoveryToken> gs = rm.detectMappingDifferences(sl1);
-    for (RecoveryToken g : gs) {
-      Map<ShardRange, MappingLocation> kvps = rm.getMappingDifferences(g);
-
-      assertEquals("The count of differences does not match the expected.", 2,
-          kvps.keySet().size());
-
-      // We expect 6-10, and 10-11. If we did not detect intersected ranges, and only used tagged
-      // ranges, we would have only 6-11 as a single range, which would be insufficient for rebuild.
-      for (Map.Entry<ShardRange, MappingLocation> kvp : kvps.entrySet()) {
-        ShardRange range = kvp.getKey();
-        MappingLocation mappingLocation = kvp.getValue();
-        if ((int) range.getHigh().getValue() == 10) {
-          assertEquals("An unexpected difference between global and local shard maps was detected."
-                  + " This is likely a false positive and implies a bug in the detection code.",
-              MappingLocation.MappingInShardMapAndShard, mappingLocation);
-          continue;
-        } else if ((int) range.getHigh().getValue() == 11) {
-          assertEquals("An unexpected difference between global and local shard maps was detected."
-                  + " This is likely a false positive and implies a bug in the detection code.",
-              MappingLocation.MappingInShardOnly, mappingLocation);
-          continue;
-        }
-        fail("Unexpected range detected.");
-      }
-    }
-  }
-
-  /**
-   * Test the "resolve using GSM" scenario.
-   */
-  /*@Test
-  @Category(value = ExcludeFromGatedCheckin.class)*/
-<<<<<<< HEAD
-  public void testCopyGSMToLSM() throws SQLException {
-=======
-  public void testCopyGsmToLsm() throws SQLException {
->>>>>>> 423a508d
-    ShardMapManager smm = ShardMapManagerFactory.getSqlShardMapManager(
-        Globals.SHARD_MAP_MANAGER_CONN_STRING, ShardMapManagerLoadPolicy.Lazy);
-
-    RangeShardMap<Integer> rsm =
-        smm.getRangeShardMap(RecoveryManagerTests.rangeShardMapName);
-
-    assert rsm != null;
-
-    ShardLocation sl =
-        new ShardLocation(Globals.TEST_CONN_SERVER_NAME, RecoveryManagerTests.shardedDBs[0]);
-
-    Shard s = rsm.createShard(sl);
-
-    assert s != null;
-
-    // Remove any garbage that might be floating around.
-    List<RangeMapping> rangeMappings = rsm.getMappings();
-    for (RangeMapping rangeMapping : rangeMappings) {
-      rsm.deleteMapping(rangeMapping);
-    }
-
-    RangeMapping r1 = rsm.createRangeMapping(new Range(1, 10), s);
-
-    // Add a range to the gsm
-    RangeMapping r2 = rsm.createRangeMapping(new Range(11, 20), s);
-
-    assert r1 != null;
-
-    // Delete the new range from the LSM, so the LSM is missing all mappings from the GSM.
-    Connection conn = null;
-    try {
-      conn = DriverManager.getConnection(Globals.SHARD_MAP_MANAGER_TEST_CONN_STRING);
-
-      try (Statement stmt = conn.createStatement()) {
-        String query = "delete from shard1.__ShardManagement.ShardMappingsLocal";
-        stmt.executeUpdate(query);
-      }
-    } catch (Exception e) {
-      System.out
-          .printf("Failed to connect to SQL database with connection string: " + e.getMessage());
-    } finally {
-      if (conn != null && !conn.isClosed()) {
-        conn.close();
-      }
-    }
-
-    RecoveryManager rm = new RecoveryManager(smm);
-
-    // Briefly validate that there are, in fact, the two ranges of inconsistency we are expecting.
-    List<RecoveryToken> gs = rm.detectMappingDifferences(sl);
-
-    assertEquals("The test environment was not expecting more than one local shardMap.", 1,
-        gs.size());
-
-    // Briefly validate that
-    for (RecoveryToken g : gs) {
-      Map<ShardRange, MappingLocation> kvps = rm.getMappingDifferences(g);
-      assertEquals("The count of differences does not match the expected.", 2,
-          kvps.keySet().size());
-      for (Map.Entry<ShardRange, MappingLocation> kvp : kvps.entrySet()) {
-        ShardRange range = kvp.getKey();
-        MappingLocation mappingLocation = kvp.getValue();
-        assertEquals("An unexpected difference between global and local shard maps was detected."
-                + " This is likely a false positive and implies a bug in the detection code.",
-            MappingLocation.MappingInShardMapOnly, mappingLocation);
-      }
-      // Recover the LSM from the GSM
-      rm.resolveMappingDifferences(g, MappingDifferenceResolution.KeepShardMapMapping);
-    }
-
-    // Validate that there are no more differences.
-    List<RecoveryToken> gsAfterFix = rm.detectMappingDifferences(sl);
-    for (RecoveryToken g : gsAfterFix) {
-      Map<ShardRange, MappingLocation> kvps = rm.getMappingDifferences(g);
-      assertEquals("There were still differences after resolution.", 0, kvps.keySet().size());
-    }
-  }
-
-  /**
-   * Test the "resolve using LSM" scenario.
-   */
-  /*@Test
-  @Category(value = ExcludeFromGatedCheckin.class)*/
-<<<<<<< HEAD
-  public void testCopyLSMToGSM() throws SQLException {
-=======
-  public void testCopyLsmToGsm() throws SQLException {
->>>>>>> 423a508d
-    ShardMapManager smm = ShardMapManagerFactory.getSqlShardMapManager(
-        Globals.SHARD_MAP_MANAGER_CONN_STRING, ShardMapManagerLoadPolicy.Lazy);
-
-    RangeShardMap<Integer> rsm =
-        smm.getRangeShardMap(RecoveryManagerTests.rangeShardMapName);
-
-    assert rsm != null;
-
-    ShardLocation sl =
-        new ShardLocation(Globals.TEST_CONN_SERVER_NAME, RecoveryManagerTests.shardedDBs[0]);
-
-    Shard s = rsm.createShard(sl);
-
-    assert s != null;
-
-    RangeMapping r1 = rsm.createRangeMapping(new Range(1, 10), s);
-
-    // Add a range to the gsm
-    RangeMapping r2 = rsm.createRangeMapping(new Range(11, 20), s);
-
-    assert r1 != null;
-
-    // Delete everything from GSM (yes, this is overkill.)
-    deleteAllMappingsFromGsm();
-
-    RecoveryManager rm = new RecoveryManager(smm);
-
-    // Briefly validate that there are, in fact, the two ranges of inconsistency we are expecting.
-    List<RecoveryToken> gs = rm.detectMappingDifferences(sl);
-
-    assertEquals("The test environment was not expecting more than one local shardMap.", 1,
-        gs.size());
-
-    // Briefly validate that
-    for (RecoveryToken g : gs) {
-      Map<ShardRange, MappingLocation> kvps = rm.getMappingDifferences(g);
-      assertEquals("The count of differences does not match the expected.", 2,
-          kvps.keySet().size());
-      for (Map.Entry<ShardRange, MappingLocation> kvp : kvps.entrySet()) {
-        ShardRange range = kvp.getKey();
-        MappingLocation mappingLocation = kvp.getValue();
-        assertEquals("An unexpected difference between global and local shard maps was detected."
-                + " This is likely a false positive and implies a bug in the detection code.",
-            MappingLocation.MappingInShardOnly, mappingLocation);
-      }
-      // Recover the GSM from the LSM
-      rm.resolveMappingDifferences(g, MappingDifferenceResolution.KeepShardMapping);
-    }
-
-    // Validate that there are no more differences.
-    List<RecoveryToken> gsAfterFix = rm.detectMappingDifferences(sl);
-    for (RecoveryToken g : gsAfterFix) {
-      Map<ShardRange, MappingLocation> kvps = rm.getMappingDifferences(g);
-      assertEquals("There were still differences after resolution.", 0, kvps.keySet().size());
-    }
-  }
-
-  /**
-   * Test a restore of GSM from multiple different LSMs. (range)
-   */
-<<<<<<< HEAD
-  /*@Test
-  @Category(value = ExcludeFromGatedCheckin.class)*/
-  public void testRestoreGSMFromLSMsRange() throws SQLException {
-=======
-  @Test
-  @Category(value = ExcludeFromGatedCheckin.class)
-  public void testRestoreGsmFromLsmsRange() throws SQLException {
->>>>>>> 423a508d
-    ShardMapManager smm = ShardMapManagerFactory
-        .getSqlShardMapManager(Globals.SHARD_MAP_MANAGER_CONN_STRING,
-            ShardMapManagerLoadPolicy.Lazy);
-
-    RangeShardMap<Integer> rsm = smm.getRangeShardMap(
-        RecoveryManagerTests.rangeShardMapName);
-
-    assert rsm != null;
-    List<ShardLocation> sls = new ArrayList<>();
-    int i = 0;
-    ArrayList<RangeMapping> ranges = new ArrayList<>();
-    for (String dbName : RecoveryManagerTests.shardedDBs) {
-      ShardLocation sl = new ShardLocation(Globals.TEST_CONN_SERVER_NAME, dbName);
-      sls.add(sl);
-      Shard s = rsm.createShard(sl);
-      assert s != null;
-      RangeMapping r = rsm.createRangeMapping(new Range(1 + i * 10, 10 + i * 10), s);
-      assert r != null;
-      ranges.add(r);
-      i++;
-    }
-
-    // Delete all mappings from GSM
-    deleteAllMappingsFromGsm();
-
-    RecoveryManager rm = new RecoveryManager(smm);
-
-    // Validate that we detect the inconsistencies in all the LSMs.
-    for (ShardLocation sl : sls) {
-      List<RecoveryToken> gs = rm.detectMappingDifferences(sl);
-
-      assertEquals("The test environment was not expecting more than one local shardMap.", 1,
-          gs.size());
-
-      // Briefly validate that
-      for (RecoveryToken g : gs) {
-        Map<ShardRange, MappingLocation> kvps = rm.getMappingDifferences(g);
-        assertEquals("The count of differences does not match the expected.", 1,
-            kvps.keySet().size());
-
-        for (Map.Entry<ShardRange, MappingLocation> kvp : kvps.entrySet()) {
-          ShardRange range = kvp.getKey();
-          MappingLocation mappingLocation = kvp.getValue();
-          assertEquals("An unexpected difference between global and local shard maps was detected."
-                  + " This is likely a false positive and implies a bug in the detection code.",
-              MappingLocation.MappingInShardOnly, mappingLocation);
-        }
-      }
-    }
-
-    // Recover the LSM from the GSM
-    rm.rebuildMappingsOnShardMapManagerFromShards(sls);
-
-    // Validate that we fixed all the inconsistencies.
-    for (ShardLocation sl : sls) {
-      List<RecoveryToken> gs = rm.detectMappingDifferences(sl);
-      // Briefly validate that
-      for (RecoveryToken g : gs) {
-        Map<ShardRange, MappingLocation> kvps = rm.getMappingDifferences(g);
-        assertEquals("There were still differences after resolution.", 0, kvps.keySet().size());
-      }
-    }
-  }
-
-  /**
-   * Test a restore of GSM from multiple different LSMs. (range)
-   */
-<<<<<<< HEAD
-  /*@Test
-  @Category(value = ExcludeFromGatedCheckin.class)*/
-  public void testRestoreGSMFromLSMsRangeWithGarbageInGSM() throws SQLException {
-=======
-  @Test
-  @Category(value = ExcludeFromGatedCheckin.class)
-  public void testRestoreGsmFromLsmsRangeWithGarbageInGsm() throws SQLException {
->>>>>>> 423a508d
-    ShardMapManager smm = ShardMapManagerFactory.getSqlShardMapManager(
-        Globals.SHARD_MAP_MANAGER_CONN_STRING, ShardMapManagerLoadPolicy.Lazy);
-
-    RangeShardMap<Integer> rsm =
-        smm.getRangeShardMap(RecoveryManagerTests.rangeShardMapName);
-
-    assert rsm != null;
-    List<ShardLocation> sls = new ArrayList<>();
-    int i = 0;
-    ArrayList<RangeMapping> ranges = new ArrayList<>();
-    for (String dbName : RecoveryManagerTests.shardedDBs) {
-      ShardLocation sl = new ShardLocation(Globals.TEST_CONN_SERVER_NAME, dbName);
-      sls.add(sl);
-      Shard s = rsm.createShard(sl);
-      assert s != null;
-      RangeMapping r = rsm.createRangeMapping(new Range(1 + i * 10, 10 + i * 10), s);
-      assert r != null;
-      ranges.add(r);
-      i++;
-    }
-
-    // Perturb the mappings in the GSM.
-    Connection conn = null;
-    try {
-      conn = DriverManager.getConnection(Globals.SHARD_MAP_MANAGER_TEST_CONN_STRING);
-
-      try (Statement stmt = conn.createStatement()) {
-        String query = String.format("update %1$s.__ShardManagement.ShardMappingsGlobal"
-                + " set MaxValue = MaxValue + 1, MinValue = MinValue + 1",
-            Globals.SHARD_MAP_MANAGER_DATABASE_NAME);
-        stmt.executeUpdate(query);
-      }
-    } catch (Exception e) {
-      System.out
-          .printf("Failed to connect to SQL database with connection string: " + e.getMessage());
-    } finally {
-      if (conn != null && !conn.isClosed()) {
-        conn.close();
-      }
-    }
-
-    RecoveryManager rm = new RecoveryManager(smm);
-
-    // Validate that we detect the inconsistencies in all the LSMs.
-    for (ShardLocation sl : sls) {
-      List<RecoveryToken> gs = rm.detectMappingDifferences(sl);
-
-      assertEquals("The test environment was not expecting more than one local shardMap.", 1,
-          gs.size());
-
-      // Briefly validate that
-      for (RecoveryToken g : gs) {
-        Map<ShardRange, MappingLocation> kvps = rm.getMappingDifferences(g);
-        assertEquals("The count of differences does not match the expected.", 2,
-            kvps.keySet().size());
-      }
-    }
-
-    // Recover the LSM from the GSM
-    rm.rebuildMappingsOnShardMapManagerFromShards(sls);
-
-    // Validate that we fixed all the inconsistencies.
-    for (ShardLocation sl : sls) {
-      List<RecoveryToken> gs = rm.detectMappingDifferences(sl);
-      // Briefly validate that
-      for (RecoveryToken g : gs) {
-        Map<ShardRange, MappingLocation> kvps = rm.getMappingDifferences(g);
-        assertEquals("There were still differences after resolution.", 0, kvps.keySet().size());
-      }
-    }
-  }
-
-  /**
-   * Test a restore of GSM from multiple different LSMs.
-   */
-  @Test
-  @Category(value = ExcludeFromGatedCheckin.class)
-  public void testRestoreGsmFromLsmsList() throws SQLException {
-    ShardMapManager smm = ShardMapManagerFactory.getSqlShardMapManager(
-        Globals.SHARD_MAP_MANAGER_CONN_STRING, ShardMapManagerLoadPolicy.Lazy);
-
-    ListShardMap<Integer> lsm =
-        smm.getListShardMap(RecoveryManagerTests.listShardMapName);
-
-    assert lsm != null;
-    List<ShardLocation> sls = new ArrayList<>();
-    int i = Integer.MAX_VALUE;
-    ArrayList<PointMapping> points = new ArrayList<>();
-    for (String dbName : RecoveryManagerTests.shardedDBs) {
-      ShardLocation sl = new ShardLocation(Globals.TEST_CONN_SERVER_NAME, dbName);
-      sls.add(sl);
-      Shard s = lsm.createShard(sl);
-      assert s != null;
-      PointMapping p = lsm.createPointMapping(i, s);
-      assert p != null;
-      points.add(p);
-      i--;
-    }
-
-    // Delete all mappings from GSM
-    deleteAllMappingsFromGsm();
-
-    RecoveryManager rm = new RecoveryManager(smm);
-
-    // Validate that we detect the inconsistencies in all the LSMs.
-    for (ShardLocation sl : sls) {
-      List<RecoveryToken> gs = rm.detectMappingDifferences(sl);
-
-      assertEquals("The test environment was not expecting more than one local shardMap.", 1,
-          gs.size());
-
-      // Briefly validate that
-      for (RecoveryToken g : gs) {
-        Map<ShardRange, MappingLocation> kvps = rm.getMappingDifferences(g);
-        assertEquals("The count of differences does not match the expected.", 1,
-            kvps.keySet().size());
-
-        for (Map.Entry<ShardRange, MappingLocation> kvp : kvps.entrySet()) {
-          ShardRange range = kvp.getKey();
-          MappingLocation mappingLocation = kvp.getValue();
-          assertEquals("An unexpected difference between global and local shard maps was detected."
-                  + " This is likely a false positive and implies a bug in the detection code.",
-              MappingLocation.MappingInShardOnly, mappingLocation);
-        }
-      }
-    }
-  }
-
-  /**
-   * Test a restore of GSM from multiple different LSMs.
-   */
-<<<<<<< HEAD
-  /*@Test
-  @Category(value = ExcludeFromGatedCheckin.class)*/
-  public void testRestoreGSMFromLSMsListWithGarbageInGSM() throws SQLException {
-=======
-  @Test
-  @Category(value = ExcludeFromGatedCheckin.class)
-  public void testRestoreGsmFromLsmsListWithGarbageInGsm() throws SQLException {
->>>>>>> 423a508d
-    ShardMapManager smm = ShardMapManagerFactory.getSqlShardMapManager(
-        Globals.SHARD_MAP_MANAGER_CONN_STRING, ShardMapManagerLoadPolicy.Lazy);
-
-    ListShardMap<Integer> lsm =
-        smm.getListShardMap(RecoveryManagerTests.listShardMapName);
-
-    assert lsm != null;
-    List<ShardLocation> sls = new ArrayList<>();
-    int i = 0;
-    ArrayList<PointMapping> points = new ArrayList<>();
-    for (String dbName : RecoveryManagerTests.shardedDBs) {
-      ShardLocation sl = new ShardLocation(Globals.TEST_CONN_SERVER_NAME, dbName);
-      sls.add(sl);
-      Shard s = lsm.createShard(sl);
-      assert s != null;
-      PointMapping p = lsm.createPointMapping(i, s);
-      assert p != null;
-      points.add(p);
-      i++;
-    }
-
-    // Delete all mappings from GSM
-    deleteAllMappingsFromGsm();
-
-    RecoveryManager rm = new RecoveryManager(smm);
-
-    // Validate that we detect the inconsistencies in all the LSMs.
-    for (ShardLocation sl : sls) {
-      List<RecoveryToken> gs = rm.detectMappingDifferences(sl);
-
-      assertEquals("The test environment was not expecting more than one local shardMap.", 1,
-          gs.size());
-
-      // Briefly validate that
-      for (RecoveryToken g : gs) {
-        Map<ShardRange, MappingLocation> kvps = rm.getMappingDifferences(g);
-        assertEquals("The count of differences does not match the expected.", 1,
-            kvps.keySet().size());
-      }
-    }
-
-    // Recover the LSM from the GSM
-    rm.rebuildMappingsOnShardMapManagerFromShards(sls);
-
-    // Validate that we fixed all the inconsistencies.
-    for (ShardLocation sl : sls) {
-      List<RecoveryToken> gs = rm.detectMappingDifferences(sl);
-      // Briefly validate that
-      for (RecoveryToken g : gs) {
-        Map<ShardRange, MappingLocation> kvps = rm.getMappingDifferences(g);
-        assertEquals("There were still differences after resolution.", 0, kvps.keySet().size());
-      }
-    }
-  }
-
-  /**
-   * Test that the RebuildShard method produces usable LSMs for subsequent recovery action (range).
-   */
-  /*@Test
-  @Category(value = ExcludeFromGatedCheckin.class)*/
-<<<<<<< HEAD
-  public void testRebuildShardFromGSMRange() throws SQLException {
-=======
-  public void testRebuildShardFromGsmRange() throws SQLException {
->>>>>>> 423a508d
-    ShardMapManager smm = ShardMapManagerFactory.getSqlShardMapManager(
-        Globals.SHARD_MAP_MANAGER_CONN_STRING, ShardMapManagerLoadPolicy.Lazy);
-
-    RangeShardMap<Integer> rsm =
-        smm.getRangeShardMap(RecoveryManagerTests.rangeShardMapName);
-
-    assert rsm != null;
-
-    ShardLocation sl =
-        new ShardLocation(Globals.TEST_CONN_SERVER_NAME, RecoveryManagerTests.shardedDBs[0]);
-
-    Shard s = rsm.createShard(sl);
-
-    assert s != null;
-
-    for (int i = 0; i < 5; i++) {
-      RangeMapping r = rsm.createRangeMapping(new Range(1 + i, 2 + i), s);
-      assert r != null;
-    }
-
-    // Delete all the ranges and shard maps from the shard location.
-    Connection conn = null;
-    try {
-      conn = DriverManager.getConnection(Globals.SHARD_MAP_MANAGER_TEST_CONN_STRING);
-
-      try (Statement stmt = conn.createStatement()) {
-        String query = "delete from shard1.__ShardManagement.ShardMappingsLocal";
-        stmt.executeUpdate(query);
-      }
-    } catch (Exception e) {
-      System.out
-          .printf("Failed to connect to SQL database with connection string: " + e.getMessage());
-    } finally {
-      if (conn != null && !conn.isClosed()) {
-        conn.close();
-      }
-    }
-
-    RecoveryManager rm = new RecoveryManager(smm);
-
-    List<RecoveryToken> gs = rm.detectMappingDifferences(sl);
-
-    // Validate that all the shard locations are in fact missing from the LSM.
-    for (RecoveryToken g : gs) {
-      Map<ShardRange, MappingLocation> kvps = rm.getMappingDifferences(g);
-      assertEquals("The count of differences does not match the expected.", 5,
-          kvps.keySet().size());
-
-      for (Map.Entry<ShardRange, MappingLocation> kvp : kvps.entrySet()) {
-        ShardRange range = kvp.getKey();
-        MappingLocation mappingLocation = kvp.getValue();
-        assertEquals("An unexpected difference between global and local shard maps was detected."
-                + " This is likely a false positive and implies a bug in the detection code.",
-            MappingLocation.MappingInShardMapOnly, mappingLocation);
-      }
-
-      // Rebuild the range, leaving 2 inconsistencies (the last 2)
-      List<ShardRange> ranges = kvps.entrySet().stream().map(Map.Entry::getKey)
-          .sorted(ShardRange::compareTo).skip(3).collect(Collectors.toList());
-      rm.rebuildMappingsOnShard(g, ranges);
-    }
-
-    gs = rm.detectMappingDifferences(sl);
-
-    for (RecoveryToken g : gs) {
-      Map<ShardRange, MappingLocation> kvps = rm.getMappingDifferences(g);
-      assertEquals("The count of differences does not match the expected.", 2, kvps.values()
-          .stream().filter(loc -> loc != MappingLocation.MappingInShardMapAndShard).count());
-
-      // We expect that the last two ranges only are missing from the shards.
-      ArrayList<MappingLocation> expectedLocations = new ArrayList<>(
-          Arrays.asList(new MappingLocation[]{MappingLocation.MappingInShardMapAndShard,
-              MappingLocation.MappingInShardMapAndShard, MappingLocation.MappingInShardMapAndShard,
-              MappingLocation.MappingInShardMapOnly, MappingLocation.MappingInShardMapOnly}));
-
-      // TODO:Assert.IsTrue(expectedLocations.Zip(kvps.Values, (x, y) -> x == y).Aggregate((x, y) ->
-      // x && y), "RebuildRangeShardMap rebuilt the shards out of order with respect to its
-      // keep list.");
-
-      // Rebuild the range, leaving 1 inconsistency
-      List<ShardRange> ranges =
-          kvps.entrySet().stream().map(Map.Entry::getKey).skip(1).collect(Collectors.toList());
-      rm.rebuildMappingsOnShard(g, ranges);
-    }
-
-    gs = rm.detectMappingDifferences(sl);
-
-    for (RecoveryToken g : gs) {
-      Map<ShardRange, MappingLocation> kvps = rm.getMappingDifferences(g);
-      assertEquals("The count of differences does not match the expected.", 1, kvps.values()
-          .stream().filter(loc -> loc != MappingLocation.MappingInShardMapAndShard).count());
-
-      // Rebuild the range, leaving no inconsistencies
-      List<ShardRange> ranges =
-          kvps.entrySet().stream().map(Map.Entry::getKey).collect(Collectors.toList());
-      rm.rebuildMappingsOnShard(g, ranges);
-    }
-
-    gs = rm.detectMappingDifferences(sl);
-
-    // Everything should be semantically consistent now.
-    for (RecoveryToken g : gs) {
-      Map<ShardRange, MappingLocation> kvps = rm.getMappingDifferences(g);
-      assertEquals("The count of differences does not match the expected.", 0, kvps.values()
-          .stream().filter(loc -> loc != MappingLocation.MappingInShardMapAndShard).count());
-      rm.resolveMappingDifferences(g, MappingDifferenceResolution.KeepShardMapping);
-    }
-
-    // As a sanity check, make sure the root is restorable from this LSM.
-    gs = rm.detectMappingDifferences(sl);
-    for (RecoveryToken g : gs) {
-      Map<ShardRange, MappingLocation> kvps = rm.getMappingDifferences(g);
-      assertEquals("The GSM is not restorable from a rebuilt local shard.", 0,
-          kvps.keySet().size());
-    }
-  }
-<<<<<<< HEAD
-  // Make sure that rebuildshard does not silently delete nonconflicting ranges.
-
-  /*@Test
-  @Category(value = ExcludeFromGatedCheckin.class)*/
-  public void testRebuildShardFromGSMRangeKeepNonconflicts() throws SQLException {
-=======
-  // Make sure that rebuild shard does not silently delete non conflicting ranges.
-
-  /*@Test
-  @Category(value = ExcludeFromGatedCheckin.class)*/
-  public void testRebuildShardFromGsmRangeKeepNonConflicts() throws SQLException {
->>>>>>> 423a508d
-    ShardMapManager smm = ShardMapManagerFactory.getSqlShardMapManager(
-        Globals.SHARD_MAP_MANAGER_CONN_STRING, ShardMapManagerLoadPolicy.Lazy);
-
-    RangeShardMap<Integer> rsm =
-        smm.getRangeShardMap(RecoveryManagerTests.rangeShardMapName);
-
-    assert rsm != null;
-
-    ShardLocation sl1 =
-        new ShardLocation(Globals.TEST_CONN_SERVER_NAME, RecoveryManagerTests.shardedDBs[0]);
-
-    Shard s1 = rsm.createShard(sl1);
-
-    // set initial ranges as non-intersecting.
-    RangeMapping r1 = rsm.createRangeMapping(new Range(1, 6), s1);
-    RangeMapping r2 = rsm.createRangeMapping(new Range(6, 10), s1);
-
-    // Only mess up the range on the right.
-    Connection conn = null;
-    try {
-      conn = DriverManager.getConnection(Globals.SHARD_MAP_MANAGER_TEST_CONN_STRING);
-
-      try (Statement stmt = conn.createStatement()) {
-        String query = "update shard1.__ShardManagement.ShardMappingsLocal"
-            + " set MaxValue = 0x8000000B, MappingId = newid() where MaxValue = 0x8000000A";
-        stmt.executeUpdate(query);
-      }
-      try (Statement stmt = conn.createStatement()) {
-        String query = "update shard1.__ShardManagement.ShardMappingsLocal"
-            + " set MinValue = 0x8000000B where MinValue = 0x8000000A";
-        stmt.executeUpdate(query);
-      }
-    } catch (Exception e) {
-      System.out
-          .printf("Failed to connect to SQL database with connection string: " + e.getMessage());
-    } finally {
-      if (conn != null && !conn.isClosed()) {
-        conn.close();
-      }
-    }
-    RecoveryManager rm = new RecoveryManager(smm);
-
-    List<RecoveryToken> gs = rm.detectMappingDifferences(sl1);
-    for (RecoveryToken g : gs) {
-      Map<ShardRange, MappingLocation> kvps = rm.getMappingDifferences(g);
-
-      assertEquals("The count of differences does not match the expected.", 2,
-          kvps.keySet().size());
-
-      // Let's make sure that rebuild does not un-intuitively delete ranges 1-6.
-      rm.rebuildMappingsOnShard(g, new ArrayList<>());
-    }
-
-    gs = rm.detectMappingDifferences(sl1);
-    for (RecoveryToken g : gs) {
-      // Take local.
-      rm.resolveMappingDifferences(g, MappingDifferenceResolution.KeepShardMapping);
-    }
-
-    List<RangeMapping> resultingMappings = rsm.getMappings(new Range(1, 11), s1);
-
-    // Make sure the mapping [1-6) is still around.
-    assertEquals("RebuildShard unexpectedly removed a non-conflicting range.", 1,
-        resultingMappings.size());
-  }
-
-  /**
-   * Test that the RebuildShard method produces usable LSMs for subsequent recovery action (list).
-   */
-  /*@Test
-  @Category(value = ExcludeFromGatedCheckin.class)*/
-<<<<<<< HEAD
-  public void testRebuildShardFromGSMList() throws SQLException {
-=======
-  public void testRebuildShardFromGsmList() throws SQLException {
->>>>>>> 423a508d
-    ShardMapManager smm = ShardMapManagerFactory.getSqlShardMapManager(
-        Globals.SHARD_MAP_MANAGER_CONN_STRING, ShardMapManagerLoadPolicy.Lazy);
-
-    ListShardMap<Integer> lsm =
-        smm.getListShardMap(RecoveryManagerTests.listShardMapName);
-
-    assert lsm != null;
-
-    ShardLocation sl =
-        new ShardLocation(Globals.TEST_CONN_SERVER_NAME, RecoveryManagerTests.shardedDBs[0]);
-
-    Shard s = lsm.createShard(sl);
-
-    assert s != null;
-
-    for (int i = 0; i < 5; i++) {
-      PointMapping r = lsm.createPointMapping(i, s);
-      assert r != null;
-    }
-
-    // Delete all the ranges and shard maps from the shard location.
-    Connection conn = null;
-    try {
-      conn = DriverManager.getConnection(Globals.SHARD_MAP_MANAGER_TEST_CONN_STRING);
-
-      try (Statement stmt = conn.createStatement()) {
-        String query = "delete from shard1.__ShardManagement.ShardMappingsLocal";
-        stmt.executeUpdate(query);
-      }
-    } catch (Exception e) {
-      System.out
-          .printf("Failed to connect to SQL database with connection string: " + e.getMessage());
-    } finally {
-      if (conn != null && !conn.isClosed()) {
-        conn.close();
-      }
-    }
-
-    RecoveryManager rm = new RecoveryManager(smm);
-
-    List<RecoveryToken> gs = rm.detectMappingDifferences(sl);
-
-    // Validate that all the shard locations are in fact missing from the LSM.
-    for (RecoveryToken g : gs) {
-      Map<ShardRange, MappingLocation> kvps = rm.getMappingDifferences(g);
-      assertEquals("The count of differences does not match the expected.", 5,
-          kvps.keySet().size());
-
-      for (Map.Entry<ShardRange, MappingLocation> kvp : kvps.entrySet()) {
-        ShardRange range = kvp.getKey();
-        MappingLocation mappingLocation = kvp.getValue();
-        assertEquals("An unexpected difference between global and local shard maps was detected."
-                + " This is likely a false positive and implies a bug in the detection code.",
-            MappingLocation.MappingInShardMapOnly, mappingLocation);
-      }
-
-      // Rebuild the range, leaving 2 inconsistencies (the last 2)
-
-      List<ShardRange> ranges = kvps.entrySet().stream().map(Map.Entry::getKey)
-          .sorted(ShardRange::compareTo).skip(3).collect(Collectors.toList());
-      rm.rebuildMappingsOnShard(g, ranges);
-    }
-
-    gs = rm.detectMappingDifferences(sl);
-
-    for (RecoveryToken g : gs) {
-      Map<ShardRange, MappingLocation> kvps = rm.getMappingDifferences(g);
-
-      assertEquals("The count of differences does not match the expected.", 2, kvps.values()
-          .stream().filter(loc -> loc != MappingLocation.MappingInShardMapAndShard).count());
-
-      // We expect that the last two ranges only are missing from the shards.
-      ArrayList<MappingLocation> expectedLocations = new ArrayList<>(
-          Arrays.asList(new MappingLocation[]{MappingLocation.MappingInShardMapAndShard,
-              MappingLocation.MappingInShardMapAndShard, MappingLocation.MappingInShardMapAndShard,
-              MappingLocation.MappingInShardMapOnly, MappingLocation.MappingInShardMapOnly}));
-
-      // TODOAssert.IsTrue(expectedLocations.Zip(kvps.Values, (x, y) -> x == y).Aggregate((x, y) ->
-      // x && y), "RebuildRangeShardMap rebuilt the shards out of order with respect to its
-      // keeplist.");
-
-      // Rebuild the range, leaving 1 inconsistency
-      List<ShardRange> ranges =
-          kvps.entrySet().stream().map(Map.Entry::getKey).skip(1).collect(Collectors.toList());
-      rm.rebuildMappingsOnShard(g, ranges);
-    }
-
-    gs = rm.detectMappingDifferences(sl);
-
-    for (RecoveryToken g : gs) {
-      Map<ShardRange, MappingLocation> kvps = rm.getMappingDifferences(g);
-
-      assertEquals("The count of differences does not match the expected.", 1, kvps.values()
-          .stream().filter(loc -> loc != MappingLocation.MappingInShardMapAndShard).count());
-
-      // Rebuild the range, leaving no inconsistencies
-      List<ShardRange> ranges =
-          kvps.entrySet().stream().map(Map.Entry::getKey).collect(Collectors.toList());
-      rm.rebuildMappingsOnShard(g, ranges);
-    }
-
-    gs = rm.detectMappingDifferences(sl);
-
-    // Everything should be semantically consistent now.
-    for (RecoveryToken g : gs) {
-      Map<ShardRange, MappingLocation> kvps = rm.getMappingDifferences(g);
-      assertEquals("The count of differences does not match the expected.", 0, kvps.values()
-          .stream().filter(loc -> loc != MappingLocation.MappingInShardMapAndShard).count());
-      rm.resolveMappingDifferences(g, MappingDifferenceResolution.KeepShardMapping);
-    }
-
-    // As a sanity check, make sure the root is restorable from this LSM.
-    gs = rm.detectMappingDifferences(sl);
-    for (RecoveryToken g : gs) {
-      Map<ShardRange, MappingLocation> kvps = rm.getMappingDifferences(g);
-      assertEquals("The GSM is not restorable from a rebuilt local shard.", 0,
-          kvps.keySet().size());
-    }
-  }
-
-  /**
-   * Basic sanity checks confirming that point mappings work the same way range mappings do in a
-   * recover-from-gsm scenario.
-   */
-  @Test
-  @Category(value = ExcludeFromGatedCheckin.class)
-  public void testPointMappingRecoverFromGsm() throws SQLException {
-    ShardMapManager smm = ShardMapManagerFactory.getSqlShardMapManager(
-        Globals.SHARD_MAP_MANAGER_CONN_STRING, ShardMapManagerLoadPolicy.Lazy);
-
-    ListShardMap<Integer> listShardMap =
-        smm.getListShardMap(RecoveryManagerTests.listShardMapName);
-
-    assert listShardMap != null;
-
-    ShardLocation sl =
-        new ShardLocation(Globals.TEST_CONN_SERVER_NAME, RecoveryManagerTests.shardedDBs[0]);
-
-    Shard s = listShardMap.createShard(sl);
-
-    assert s != null;
-
-    for (int i = 0; i < 5; i++) {
-      PointMapping r =
-          listShardMap.createPointMapping(new PointMappingCreationInfo(i, s, MappingStatus.Online));
-      assert r != null;
-    }
-
-    // Delete all the ranges and shard maps from the shard location.
-    Connection conn = null;
-    try {
-      conn = DriverManager.getConnection(Globals.SHARD_MAP_MANAGER_TEST_CONN_STRING);
-
-      try (Statement stmt = conn.createStatement()) {
-        String query = "delete from shard1.__ShardManagement.ShardMappingsLocal";
-        stmt.executeUpdate(query);
-      }
-    } catch (Exception e) {
-      System.out
-          .printf("Failed to connect to SQL database with connection string: " + e.getMessage());
-    } finally {
-      if (conn != null && !conn.isClosed()) {
-        conn.close();
-      }
-    }
-
-    RecoveryManager rm = new RecoveryManager(smm);
-
-    List<RecoveryToken> gs = rm.detectMappingDifferences(sl);
-
-    // Validate that all the shard locations are in fact missing from the LSM.
-    for (RecoveryToken g : gs) {
-      Map<ShardRange, MappingLocation> kvps = rm.getMappingDifferences(g);
-      assertEquals("The count of differences does not match the expected.", 5,
-          kvps.keySet().size());
-
-      for (Map.Entry<ShardRange, MappingLocation> kvp : kvps.entrySet()) {
-        ShardRange range = kvp.getKey();
-        MappingLocation mappingLocation = kvp.getValue();
-        assertEquals("An unexpected difference between global and local shard maps was detected."
-                + " This is likely a false positive and implies a bug in the detection code.",
-            MappingLocation.MappingInShardMapOnly, mappingLocation);
-      }
-
-      // Recover the LSM from the GSM
-      rm.resolveMappingDifferences(g, MappingDifferenceResolution.KeepShardMapMapping);
-    }
-
-    gs = rm.detectMappingDifferences(sl);
-
-    for (RecoveryToken g : gs) {
-      Map<ShardRange, MappingLocation> kvps = rm.getMappingDifferences(g);
-      assertEquals("The count of differences does not match the expected.", 0,
-          kvps.values().size());
-    }
-  }
-
-  /**
-   * Test geo failover scenario: rename one of the shards and then test detach/attach & consistency.
-   */
-  /*@Test
-  @Category(value = ExcludeFromGatedCheckin.class)*/
-  public void testGeoFailoverAttach() throws SQLException {
-    ShardMapManager smm = ShardMapManagerFactory.getSqlShardMapManager(
-        Globals.SHARD_MAP_MANAGER_CONN_STRING, ShardMapManagerLoadPolicy.Lazy);
-
-    ListShardMap<Integer> listsm =
-        smm.getListShardMap(RecoveryManagerTests.listShardMapName);
-
-    assert listsm != null;
-
-    ShardLocation sl =
-        new ShardLocation(Globals.TEST_CONN_SERVER_NAME, RecoveryManagerTests.shardedDBs[0]);
-
-    // deploy LSM version 1.1 at location 'sl' before calling CreateShard() so that createShard will
-    // not deploy latest LSM version
-    smm.upgradeLocalStore(sl, new Version(1, 1));
-
-    Shard s = listsm.createShard(sl);
-
-    assert s != null;
-
-    for (int i = 0; i < 5; i++) {
-      PointMapping r =
-          listsm.createPointMapping(new PointMappingCreationInfo(i, s, MappingStatus.Online));
-      assert r != null;
-    }
-
-    // rename shard1 as shard1_new
-    Connection conn = null;
-    try {
-      conn = DriverManager.getConnection(Globals.SHARD_MAP_MANAGER_TEST_CONN_STRING);
-
-      try (Statement stmt = conn.createStatement()) {
-        String query = "alter database shard1 set single_user with rollback immediate";
-        stmt.executeUpdate(query);
-      }
-
-      try (Statement stmt = conn.createStatement()) {
-        String query = "alter database shard1 modify name = shard1_new";
-        stmt.executeUpdate(query);
-      }
-
-      try (Statement stmt = conn.createStatement()) {
-        String query = "alter database shard1_new set multi_user with rollback immediate";
-        stmt.executeUpdate(query);
-      }
-    } catch (Exception e) {
-      System.out
-          .printf("Failed to connect to SQL database with connection string: " + e.getMessage());
-    } finally {
-      if (conn != null && !conn.isClosed()) {
-        conn.close();
-      }
-    }
-
-    RecoveryManager rm = new RecoveryManager(smm);
-
-    rm.detachShard(sl);
-
-    ShardLocation slNew = new ShardLocation(Globals.TEST_CONN_SERVER_NAME,
-        RecoveryManagerTests.shardedDBs[0] + "_new");
-
-    rm.attachShard(slNew);
-
-    // Verify that shard location in LSM is updated to show database name as 'shard1_new'
-
-    StoreResults result;
-
-    try (IStoreOperationLocal op =
-        smm.getStoreOperationFactory().createGetShardsLocalOperation(smm, slNew, "RecoveryTest")) {
-      result = op.doLocal();
-    } catch (Exception e) {
-      e.printStackTrace();
-      throw (ShardManagementException) e.getCause();
-    }
-
-    assert Objects.equals("shard1_new", result.getStoreShards().get(0).getLocation().getDatabase());
-
-    // detect mapping differences and add local mappings to GSM
-    List<RecoveryToken> gs = rm.detectMappingDifferences(slNew);
-
-    for (RecoveryToken g : gs) {
-      Map<ShardRange, MappingLocation> kvps = rm.getMappingDifferences(g);
-      assertEquals("Count of Mapping differences for shard1_new does not match expected value.", 5,
-          kvps.keySet().size());
-      rm.resolveMappingDifferences(g, MappingDifferenceResolution.KeepShardMapping);
-    }
-
-    gs = rm.detectMappingDifferences(slNew);
-
-    for (RecoveryToken g : gs) {
-      Map<ShardRange, MappingLocation> kvps = rm.getMappingDifferences(g);
-      assertEquals("GSM and LSM at shard1_new do not have consistent mappings", 0,
-          kvps.keySet().size());
-    }
-
-    // rename shard1_new back to shard1 so that test cleanup operations will succeed
-    try {
-      conn = DriverManager.getConnection(Globals.SHARD_MAP_MANAGER_TEST_CONN_STRING);
-
-      try (Statement stmt = conn.createStatement()) {
-        String query = "alter database shard1_new set single_user with rollback immediate";
-        stmt.executeUpdate(query);
-      }
-
-      try (Statement stmt = conn.createStatement()) {
-        String query = "alter database shard1_new modify name = shard1";
-        stmt.executeUpdate(query);
-      }
-
-      try (Statement stmt = conn.createStatement()) {
-        String query = "alter database shard1 set multi_user with rollback immediate";
-        stmt.executeUpdate(query);
-      }
-    } catch (Exception e) {
-      System.out
-          .printf("Failed to connect to SQL database with connection string: " + e.getMessage());
-    } finally {
-      if (conn != null && !conn.isClosed()) {
-        conn.close();
-      }
-    }
-  }
-}
-
+package com.microsoft.azure.elasticdb.shard.unittests;
+
+import static org.junit.Assert.assertEquals;
+import static org.junit.Assert.fail;
+
+import com.microsoft.azure.elasticdb.shard.base.MappingStatus;
+import com.microsoft.azure.elasticdb.shard.base.PointMapping;
+import com.microsoft.azure.elasticdb.shard.base.PointMappingCreationInfo;
+import com.microsoft.azure.elasticdb.shard.base.Range;
+import com.microsoft.azure.elasticdb.shard.base.RangeMapping;
+import com.microsoft.azure.elasticdb.shard.base.Shard;
+import com.microsoft.azure.elasticdb.shard.base.ShardKeyType;
+import com.microsoft.azure.elasticdb.shard.base.ShardLocation;
+import com.microsoft.azure.elasticdb.shard.base.ShardRange;
+import com.microsoft.azure.elasticdb.shard.category.ExcludeFromGatedCheckin;
+import com.microsoft.azure.elasticdb.shard.map.ListShardMap;
+import com.microsoft.azure.elasticdb.shard.map.RangeShardMap;
+import com.microsoft.azure.elasticdb.shard.mapmanager.ShardManagementException;
+import com.microsoft.azure.elasticdb.shard.mapmanager.ShardMapManager;
+import com.microsoft.azure.elasticdb.shard.mapmanager.ShardMapManagerCreateMode;
+import com.microsoft.azure.elasticdb.shard.mapmanager.ShardMapManagerFactory;
+import com.microsoft.azure.elasticdb.shard.mapmanager.ShardMapManagerLoadPolicy;
+import com.microsoft.azure.elasticdb.shard.recovery.MappingDifferenceResolution;
+import com.microsoft.azure.elasticdb.shard.recovery.MappingLocation;
+import com.microsoft.azure.elasticdb.shard.recovery.RecoveryManager;
+import com.microsoft.azure.elasticdb.shard.recovery.RecoveryToken;
+import com.microsoft.azure.elasticdb.shard.store.StoreResults;
+import com.microsoft.azure.elasticdb.shard.store.Version;
+import com.microsoft.azure.elasticdb.shard.storeops.base.IStoreOperationLocal;
+import java.sql.Connection;
+import java.sql.DriverManager;
+import java.sql.SQLException;
+import java.sql.Statement;
+import java.util.ArrayList;
+import java.util.Arrays;
+import java.util.List;
+import java.util.Map;
+import java.util.Objects;
+import java.util.stream.Collectors;
+import org.junit.After;
+import org.junit.AfterClass;
+import org.junit.Before;
+import org.junit.BeforeClass;
+import org.junit.Test;
+import org.junit.experimental.categories.Category;
+
+public class RecoveryManagerTests {
+
+  /**
+   * Sharded databases to create for the test.
+   */
+  private static String[] shardedDBs = new String[]{"shard1", "shard2"};
+
+  /**
+   * GSM table names used in cleanup function.
+   */
+  private static String[] gsmTables = new String[]{
+      "__ShardManagement.ShardMappingsGlobal", "__ShardManagement.ShardsGlobal",
+      "__ShardManagement.ShardMapsGlobal", "__ShardManagement.OperationsLogGlobal"
+  };
+
+  /**
+   * LSM table names used in cleanup function.
+   */
+  private static String[] lsmTables = new String[]{
+      "__ShardManagement.ShardMappingsLocal", "__ShardManagement.ShardsLocal",
+      "__ShardManagement.ShardMapsLocal"
+  };
+
+  /**
+   * List shard map name.
+   */
+  private static String listShardMapName = "CustomersList";
+
+  /**
+   * Range shard map name.
+   */
+  private static String rangeShardMapName = "CustomersRange";
+
+  /**
+   * Helper function to create list and range shard maps.
+   */
+  private static void createShardMapsHelper() {
+    // Create list shard map.
+    ShardMapManager smm = ShardMapManagerFactory.getSqlShardMapManager(
+        Globals.SHARD_MAP_MANAGER_CONN_STRING, ShardMapManagerLoadPolicy.Lazy);
+
+    ListShardMap<Integer> lsm = smm.createListShardMap(RecoveryManagerTests.listShardMapName,
+        ShardKeyType.Int32);
+
+    assert lsm != null;
+
+    assert Objects.equals(RecoveryManagerTests.listShardMapName, lsm.getName());
+
+    // Create range shard map.
+    RangeShardMap<Integer> rsm = smm.createRangeShardMap(RecoveryManagerTests.rangeShardMapName,
+        ShardKeyType.Int32);
+
+    assert rsm != null;
+
+    assert Objects.equals(RecoveryManagerTests.rangeShardMapName, rsm.getName());
+  }
+
+  /**
+   * Helper function to clean SMM tables from all shards and GSM.
+   */
+  private static void cleanTablesHelper() throws SQLException {
+    Connection conn = null;
+    try {
+      conn = DriverManager.getConnection(Globals.SHARD_MAP_MANAGER_TEST_CONN_STRING);
+      // Clean LSM tables.
+      for (String dbName : RecoveryManagerTests.shardedDBs) {
+        for (String tableName : lsmTables) {
+          try (Statement stmt = conn.createStatement()) {
+            String query = String.format(Globals.CLEAN_DATABASE_QUERY, dbName, tableName);
+            stmt.executeUpdate(query);
+          } catch (SQLException ex) {
+            ex.printStackTrace();
+          }
+        }
+      }
+
+      // Clean GSM tables
+      for (String tableName : gsmTables) {
+        try (Statement stmt = conn.createStatement()) {
+          String query = String.format(Globals.CLEAN_DATABASE_QUERY,
+              Globals.SHARD_MAP_MANAGER_DATABASE_NAME, tableName);
+          stmt.executeUpdate(query);
+        } catch (SQLException ex) {
+          ex.printStackTrace();
+        }
+      }
+    } catch (Exception e) {
+      System.out.printf("Failed to connect to SQL database with connection string: "
+          + e.getMessage());
+    } finally {
+      if (conn != null && !conn.isClosed()) {
+        conn.close();
+      }
+    }
+  }
+
+  /**
+   * Initializes common state for tests in this class.
+   */
+  @BeforeClass
+  public static void recoveryManagerTestsInitialize() throws SQLException {
+    // Clear all connection pools.
+    Connection conn = null;
+    try {
+      conn = DriverManager.getConnection(Globals.SHARD_MAP_MANAGER_TEST_CONN_STRING);
+      // Create ShardMapManager database
+      try (Statement stmt = conn.createStatement()) {
+        String query = String.format(Globals.CREATE_DATABASE_QUERY,
+            Globals.SHARD_MAP_MANAGER_DATABASE_NAME);
+        stmt.executeUpdate(query);
+      }
+      // Create shard databases
+      for (int i = 0; i < RecoveryManagerTests.shardedDBs.length; i++) {
+        try (Statement stmt = conn.createStatement()) {
+          String query = String.format(Globals.DROP_DATABASE_QUERY,
+              RecoveryManagerTests.shardedDBs[i]);
+          stmt.executeUpdate(query);
+        }
+
+        try (Statement stmt = conn.createStatement()) {
+          String query = String.format(Globals.CREATE_DATABASE_QUERY,
+              RecoveryManagerTests.shardedDBs[i]);
+          stmt.executeUpdate(query);
+        }
+      }
+
+      // Create shard map manager.
+      ShardMapManagerFactory.createSqlShardMapManager(Globals.SHARD_MAP_MANAGER_CONN_STRING,
+          ShardMapManagerCreateMode.ReplaceExisting);
+    } catch (Exception e) {
+      System.out.printf("Failed to connect to SQL database with connection string: "
+          + e.getMessage());
+    } finally {
+      if (conn != null && !conn.isClosed()) {
+        conn.close();
+      }
+    }
+  }
+
+  /**
+   * Cleans up common state for the all tests in this class.
+   */
+  @AfterClass
+  public static void recoveryManagerTestsCleanup() throws SQLException {
+    // Clear all connection pools.
+    Connection conn = null;
+    try {
+      conn = DriverManager.getConnection(Globals.SHARD_MAP_MANAGER_TEST_CONN_STRING);
+      // Drop shard databases
+      for (int i = 0; i < RecoveryManagerTests.shardedDBs.length; i++) {
+        try (Statement stmt = conn.createStatement()) {
+          String query = String.format(Globals.DROP_DATABASE_QUERY,
+              RecoveryManagerTests.shardedDBs[i]);
+          stmt.executeUpdate(query);
+        }
+      }
+
+      // Drop shard map manager database
+      try (Statement stmt = conn.createStatement()) {
+        String query = String.format(Globals.DROP_DATABASE_QUERY,
+            Globals.SHARD_MAP_MANAGER_DATABASE_NAME);
+        stmt.executeUpdate(query);
+      }
+    } catch (Exception e) {
+      System.out.printf("Failed to connect to SQL database with connection string: "
+          + e.getMessage());
+    } finally {
+      if (conn != null && !conn.isClosed()) {
+        conn.close();
+      }
+    }
+  }
+
+  private void deleteAllMappingsFromGsm() throws SQLException {
+    // Delete all mappings from GSM
+    Connection conn = null;
+    try {
+      conn = DriverManager.getConnection(Globals.SHARD_MAP_MANAGER_TEST_CONN_STRING);
+
+      try (Statement stmt = conn.createStatement()) {
+        String query = String.format("DELETE FROM %1$s.__ShardManagement.ShardMappingsGlobal",
+            Globals.SHARD_MAP_MANAGER_DATABASE_NAME);
+        stmt.executeUpdate(query);
+      }
+    } catch (Exception e) {
+      System.out.printf("Failed to connect to SQL database with connection string: "
+          + e.getMessage());
+    } finally {
+      if (conn != null && !conn.isClosed()) {
+        conn.close();
+      }
+    }
+  }
+
+  /**
+   * Initializes common state per-test.
+   */
+  @Before
+  public void shardMapperTestInitialize() {
+    createShardMapsHelper();
+  }
+
+  /**
+   * Cleans up common state per-test.
+   */
+  @After
+  public void shardMapperTestCleanup() throws SQLException {
+    cleanTablesHelper();
+  }
+
+  /**
+   * Test Detach and Attach Shard Scenario. (This is just a stub for now.)
+   */
+  @Test
+  @Category(value = ExcludeFromGatedCheckin.class)
+  public void testDetachAttachShard() {
+    ShardMapManager smm = ShardMapManagerFactory.getSqlShardMapManager(
+        Globals.SHARD_MAP_MANAGER_CONN_STRING, ShardMapManagerLoadPolicy.Lazy);
+
+    RangeShardMap<Integer> rsm = smm.getRangeShardMap(RecoveryManagerTests.rangeShardMapName);
+
+    assert rsm != null;
+
+    ShardLocation sl = new ShardLocation(Globals.TEST_CONN_SERVER_NAME,
+        RecoveryManagerTests.shardedDBs[0]);
+
+    Shard s = rsm.createShard(sl);
+
+    assert s != null;
+
+    // I am still not fully clear on the use case for AttachShard and DetachShard, but here's a
+    // simple test validating that
+    // they don't throw exceptions if they get called against themselves.
+    RecoveryManager rm = new RecoveryManager(smm);
+    rm.detachShard(sl);
+    rm.attachShard(sl);
+  }
+
+  /**
+   * Test that consistency detection works when there are no conflicts.
+   */
+  @Test
+  @Category(value = ExcludeFromGatedCheckin.class)
+  public void testConsistencyDetectionAndViewingWithNoConflicts() {
+    ShardMapManager smm = ShardMapManagerFactory.getSqlShardMapManager(
+        Globals.SHARD_MAP_MANAGER_CONN_STRING, ShardMapManagerLoadPolicy.Lazy);
+
+    RangeShardMap<Integer> rsm = smm.getRangeShardMap(RecoveryManagerTests.rangeShardMapName);
+
+    assert rsm != null;
+
+    ShardLocation sl = new ShardLocation(Globals.TEST_CONN_SERVER_NAME,
+        RecoveryManagerTests.shardedDBs[0]);
+
+    Shard s = rsm.createShard(sl);
+
+    assert s != null;
+
+    RangeMapping r1 = rsm.createRangeMapping(new Range(1, 10), s);
+
+    assert r1 != null;
+
+    RecoveryManager rm = new RecoveryManager(smm);
+
+    List<RecoveryToken> gs = rm.detectMappingDifferences(sl);
+
+    assertEquals("The test environment was not expecting more than one local shardMap.", 1,
+        gs.size());
+
+    for (RecoveryToken g : gs) {
+      Map<ShardRange, MappingLocation> kvps = rm.getMappingDifferences(g);
+      assertEquals("An unexpected conflict was detected", 0, kvps.keySet().size());
+
+      for (Map.Entry<ShardRange, MappingLocation> kvp : kvps.entrySet()) {
+        ShardRange range = kvp.getKey();
+        MappingLocation mappingLocation = kvp.getValue();
+
+        assertEquals("An unexpected difference between global and local shard maps was detected."
+                + " This is likely a false positive and implies a bug in the detection code.",
+            MappingLocation.MappingInShardMapAndShard, mappingLocation);
+      }
+    }
+  }
+
+  /**
+   * Test that consistency detection works when there are only version conflicts.
+   */
+  @Test
+  @Category(value = ExcludeFromGatedCheckin.class)
+  public void testConsistencyDetectionAndViewingWithVersionOnlyConflict() throws SQLException {
+    ShardMapManager smm = ShardMapManagerFactory.getSqlShardMapManager(
+        Globals.SHARD_MAP_MANAGER_CONN_STRING, ShardMapManagerLoadPolicy.Lazy);
+
+    RangeShardMap<Integer> rsm = smm.getRangeShardMap(RecoveryManagerTests.rangeShardMapName);
+
+    assert rsm != null;
+
+    // Make sure no other range mappings are floating around here.
+    List<RangeMapping> rangeMappings = rsm.getMappings();
+    for (RangeMapping rangeMapping : rangeMappings) {
+      rsm.deleteMapping(rangeMapping);
+    }
+
+    ShardLocation sl = new ShardLocation(Globals.TEST_CONN_SERVER_NAME,
+        RecoveryManagerTests.shardedDBs[0]);
+
+    Shard s = rsm.createShard(sl);
+
+    assert s != null;
+
+    RangeMapping r1 = rsm.createRangeMapping(new Range(1, 10), s);
+
+    assert r1 != null;
+
+    // Corrupt the mapping id number on the global shardMap.
+
+    Connection conn = null;
+    try {
+      conn = DriverManager.getConnection(Globals.SHARD_MAP_MANAGER_TEST_CONN_STRING);
+
+      try (Statement stmt = conn.createStatement()) {
+        String query = String.format("update %1$s.__ShardManagement.ShardMappingsGlobal"
+            + " set MappingId = newid()", Globals.SHARD_MAP_MANAGER_DATABASE_NAME);
+        stmt.executeUpdate(query);
+      }
+    } catch (Exception e) {
+      System.out.printf("Failed to connect to SQL database with connection string: "
+          + e.getMessage());
+    } finally {
+      if (conn != null && !conn.isClosed()) {
+        conn.close();
+      }
+    }
+
+    RecoveryManager rm = new RecoveryManager(smm);
+
+    List<RecoveryToken> gs = rm.detectMappingDifferences(sl);
+
+    assertEquals("The test environment was not expecting more than one local shardMap.", 1,
+        gs.size());
+
+    for (RecoveryToken g : gs) {
+      Map<ShardRange, MappingLocation> kvps = rm.getMappingDifferences(g);
+      assertEquals("An unexpected conflict was detected", 1, kvps.keySet().size());
+
+      for (Map.Entry<ShardRange, MappingLocation> kvp : kvps.entrySet()) {
+        ShardRange range = kvp.getKey();
+        MappingLocation mappingLocation = kvp.getValue();
+
+        assertEquals("An unexpected difference between global and local shard maps was detected."
+                + " This is likely a false positive and implies a bug in the detection code.",
+            MappingLocation.MappingInShardMapAndShard, mappingLocation);
+      }
+    }
+  }
+
+  /**
+   * Test that consistency detection works when the range in GSM is expanded while the LSM is left
+   * untouched.
+   */
+  @Test
+  @Category(value = ExcludeFromGatedCheckin.class)
+  public void testConsistencyDetectionAndViewingWithWiderRangeInLsm() throws SQLException {
+    ShardMapManager smm = ShardMapManagerFactory.getSqlShardMapManager(
+        Globals.SHARD_MAP_MANAGER_CONN_STRING, ShardMapManagerLoadPolicy.Lazy);
+
+    RangeShardMap<Integer> rsm = smm.getRangeShardMap(RecoveryManagerTests.rangeShardMapName);
+
+    assert rsm != null;
+
+    ShardLocation sl = new ShardLocation(Globals.TEST_CONN_SERVER_NAME,
+        RecoveryManagerTests.shardedDBs[0]);
+
+    Shard s = rsm.createShard(sl);
+
+    assert s != null;
+
+    RangeMapping r1 = rsm.createRangeMapping(new Range(1, 10), s);
+
+    assert r1 != null;
+
+    // Corrupt the lsm by increasing the max range and decreasing min range. We should see two
+    // ranges show up in the list of differences. The shared range
+    // in the middle artificially has the same version number, so it should not register as a
+    // conflicting range.
+
+    Connection conn = null;
+    try {
+      conn = DriverManager.getConnection(Globals.SHARD_MAP_MANAGER_TEST_CONN_STRING);
+
+      try (Statement stmt = conn.createStatement()) {
+        String query = "update shard1.__ShardManagement.ShardMappingsLocal"
+            + " set MinValue = MinValue - 1, MaxValue = MaxValue + 1";
+        stmt.executeUpdate(query);
+      }
+    } catch (Exception e) {
+      System.out.printf("Failed to connect to SQL database with connection string: "
+          + e.getMessage());
+    } finally {
+      if (conn != null && !conn.isClosed()) {
+        conn.close();
+      }
+    }
+
+    RecoveryManager rm = new RecoveryManager(smm);
+
+    List<RecoveryToken> gs = rm.detectMappingDifferences(sl);
+
+    assertEquals("The test environment was not expecting more than one local shardMap.", 1,
+        gs.size());
+
+    for (RecoveryToken g : gs) {
+      Map<ShardRange, MappingLocation> kvps = rm.getMappingDifferences(g);
+      assertEquals("The count of differences does not match the expected.", 2,
+          kvps.keySet().size());
+
+      for (Map.Entry<ShardRange, MappingLocation> kvp : kvps.entrySet()) {
+        ShardRange range = kvp.getKey();
+        MappingLocation mappingLocation = kvp.getValue();
+        assertEquals("The ranges reported differed from those expected.", 1,
+            (int) range.getHigh().getValue() - (int) range.getLow().getValue());
+        assertEquals("An unexpected difference between global and local shard maps was detected."
+                + " This is likely a false positive and implies a bug in the detection code.",
+            MappingLocation.MappingInShardOnly, mappingLocation);
+      }
+    }
+  }
+
+  /**
+   * Test that consistency detection works when the range in GSM is expanded while the LSM is left
+   * untouched.
+   */
+  @Test
+  @Category(value = ExcludeFromGatedCheckin.class)
+  public void testConsistencyDetectionAndViewingWithWiderRangeInGsm() throws SQLException {
+    ShardMapManager smm = ShardMapManagerFactory.getSqlShardMapManager(
+        Globals.SHARD_MAP_MANAGER_CONN_STRING, ShardMapManagerLoadPolicy.Lazy);
+
+    RangeShardMap<Integer> rsm = smm.getRangeShardMap(RecoveryManagerTests.rangeShardMapName);
+
+    assert rsm != null;
+
+    ShardLocation sl = new ShardLocation(Globals.TEST_CONN_SERVER_NAME,
+        RecoveryManagerTests.shardedDBs[0]);
+
+    Shard s = rsm.createShard(sl);
+
+    assert s != null;
+
+    RangeMapping r1 = rsm.createRangeMapping(new Range(1, 10), s);
+
+    assert r1 != null;
+
+    // Corrupt the gsm by increasing the max range and decreasing min range. We should see two
+    // ranges show up in the list of differences. The shared range
+    // in the middle artificially has the same version number, so it should not register as a
+    // conflicting range.
+
+    Connection conn = null;
+    try {
+      conn = DriverManager.getConnection(Globals.SHARD_MAP_MANAGER_TEST_CONN_STRING);
+
+      try (Statement stmt = conn.createStatement()) {
+        String query = String.format("update %1$s.__ShardManagement.ShardMappingsGlobal"
+                + " set MinValue = MinValue - 1, MaxValue = MaxValue + 1",
+            Globals.SHARD_MAP_MANAGER_DATABASE_NAME);
+        stmt.executeUpdate(query);
+      }
+    } catch (Exception e) {
+      System.out.printf("Failed to connect to SQL database with connection string: "
+          + e.getMessage());
+    } finally {
+      if (conn != null && !conn.isClosed()) {
+        conn.close();
+      }
+    }
+
+    RecoveryManager rm = new RecoveryManager(smm);
+
+    List<RecoveryToken> gs = rm.detectMappingDifferences(sl);
+
+    assertEquals("The test environment was not expecting more than one local shardMap.", 1,
+        gs.size());
+
+    for (RecoveryToken g : gs) {
+      Map<ShardRange, MappingLocation> kvps = rm.getMappingDifferences(g);
+      assertEquals("The count of differences does not match the expected.", 2,
+          kvps.keySet().size());
+      for (Map.Entry<ShardRange, MappingLocation> kvp : kvps.entrySet()) {
+        ShardRange range = kvp.getKey();
+        MappingLocation mappingLocation = kvp.getValue();
+        assertEquals("The ranges reported differed from those expected.", 1,
+            (int) range.getHigh().getValue() - (int) range.getLow().getValue());
+        assertEquals("An unexpected difference between global and local shard maps was detected."
+                + " This is likely a false positive and implies a bug in the detection code.",
+            MappingLocation.MappingInShardMapOnly, mappingLocation);
+      }
+    }
+  }
+
+  /**
+   * Test that consistency detection works the GSM is missing a range added to the LSM.
+   */
+  @Test
+  @Category(value = ExcludeFromGatedCheckin.class)
+  public void testConsistencyDetectionAndViewingWithAdditionalRangeInLsm() throws SQLException {
+    ShardMapManager smm = ShardMapManagerFactory.getSqlShardMapManager(
+        Globals.SHARD_MAP_MANAGER_CONN_STRING, ShardMapManagerLoadPolicy.Lazy);
+
+    RangeShardMap<Integer> rsm = smm.getRangeShardMap(RecoveryManagerTests.rangeShardMapName);
+
+    assert rsm != null;
+
+    ShardLocation sl = new ShardLocation(Globals.TEST_CONN_SERVER_NAME,
+        RecoveryManagerTests.shardedDBs[0]);
+
+    Shard s = rsm.createShard(sl);
+
+    assert s != null;
+
+    RangeMapping r1 = rsm.createRangeMapping(new Range(1, 10), s);
+
+    // Add a range to the gsm
+    RangeMapping r2 = rsm.createRangeMapping(new Range(11, 20), s);
+
+    assert r1 != null;
+
+    // Now, delete the new range from the GSM
+    Connection conn = null;
+    try {
+      conn = DriverManager.getConnection(Globals.SHARD_MAP_MANAGER_TEST_CONN_STRING);
+
+      try (Statement stmt = conn.createStatement()) {
+        String query = String.format("delete from %1$s.__ShardManagement.ShardMappingsGlobal"
+            + " where MinValue = 0x8000000B", Globals.SHARD_MAP_MANAGER_DATABASE_NAME);
+        stmt.executeUpdate(query);
+      }
+    } catch (Exception e) {
+      System.out.printf("Failed to connect to SQL database with connection string: "
+          + e.getMessage());
+    } finally {
+      if (conn != null && !conn.isClosed()) {
+        conn.close();
+      }
+    }
+
+    RecoveryManager rm = new RecoveryManager(smm);
+
+    List<RecoveryToken> gs = rm.detectMappingDifferences(sl);
+
+    assertEquals("The test environment was not expecting more than one local shardMap.", 1,
+        gs.size());
+
+    for (RecoveryToken g : gs) {
+      Map<ShardRange, MappingLocation> kvps = rm.getMappingDifferences(g);
+      assertEquals("The count of differences does not match the expected.", 1,
+          kvps.keySet().size());
+      for (Map.Entry<ShardRange, MappingLocation> kvp : kvps.entrySet()) {
+        ShardRange range = kvp.getKey();
+        MappingLocation mappingLocation = kvp.getValue();
+        assertEquals("The range reported differed from that expected.", 20,
+            (int) range.getHigh().getValue());
+        assertEquals("An unexpected difference between global and local shard maps was detected."
+                + " This is likely a false positive and implies a bug in the detection code.",
+            MappingLocation.MappingInShardOnly, mappingLocation);
+      }
+    }
+  }
+
+  /**
+   * Test that consistency detection works with some arbitrary point mappings.
+   */
+  @Test
+  @Category(value = ExcludeFromGatedCheckin.class)
+  public void testConsistencyDetectionOnListMapping() throws SQLException {
+    ShardMapManager smm = ShardMapManagerFactory.getSqlShardMapManager(
+        Globals.SHARD_MAP_MANAGER_CONN_STRING, ShardMapManagerLoadPolicy.Lazy);
+
+    ListShardMap<Integer> rsm = smm.getListShardMap(RecoveryManagerTests.listShardMapName);
+
+    assert rsm != null;
+
+    ShardLocation sl = new ShardLocation(Globals.TEST_CONN_SERVER_NAME,
+        RecoveryManagerTests.shardedDBs[0]);
+    Shard s = rsm.createShard(sl);
+    assert s != null;
+
+    for (int i = 0; i < 5; i++) {
+      PointMapping p = rsm.createPointMapping(2 * i, s);
+      assert p != null;
+    }
+
+    // Now, delete some points from both, and change the version of a shared shard mapping in the
+    // middle.
+    Connection conn = null;
+    try {
+      conn = DriverManager.getConnection(Globals.SHARD_MAP_MANAGER_TEST_CONN_STRING);
+
+      try (Statement stmt = conn.createStatement()) {
+        String query = String.format("delete from %1$s.__ShardManagement.ShardMappingsGlobal"
+                + " where MinValue IN (0x80000000, 0x80000002)",
+            Globals.SHARD_MAP_MANAGER_DATABASE_NAME);
+        stmt.executeUpdate(query);
+      } catch (SQLException ex) {
+        ex.printStackTrace();
+      }
+
+      try (Statement stmt = conn.createStatement()) {
+        String query = "delete from shard1.__ShardManagement.ShardMappingsLocal"
+            + " where MinValue = 0x80000008";
+        stmt.executeUpdate(query);
+      } catch (SQLException ex) {
+        ex.printStackTrace();
+      }
+
+      try (Statement stmt = conn.createStatement()) {
+        String query = "update shard1.__ShardManagement.ShardMappingsLocal set MappingId = newid()"
+            + " where MinValue = 0x80000006";
+        stmt.executeUpdate(query);
+      } catch (SQLException ex) {
+        ex.printStackTrace();
+      }
+    } catch (Exception e) {
+      System.out.printf("Failed to connect to SQL database with connection string: "
+          + e.getMessage());
+    } finally {
+      if (conn != null && !conn.isClosed()) {
+        conn.close();
+      }
+    }
+
+    RecoveryManager rm = new RecoveryManager(smm);
+
+    List<RecoveryToken> gs = rm.detectMappingDifferences(sl);
+
+    assertEquals("The test environment was not expecting more than one local shardMap.", 1,
+        gs.size());
+
+    for (RecoveryToken g : gs) {
+      Map<ShardRange, MappingLocation> kvps = rm.getMappingDifferences(g);
+      assertEquals("The count of differences does not match the expected.", 4,
+          kvps.keySet().size());
+      assertEquals("The count of shardMap only differences does not match the expected.", 1,
+          kvps.values().stream().filter(l -> l == MappingLocation.MappingInShardMapOnly).count());
+      assertEquals("The count of shard only differences does not match the expected.", 2,
+          kvps.values().stream().filter(l -> l == MappingLocation.MappingInShardOnly).count());
+      assertEquals("The count of shard only differences does not match the expected.", 1, kvps
+          .values().stream().filter(l -> l == MappingLocation.MappingInShardMapAndShard).count());
+    }
+  }
+
+  /**
+   * Test that consistency detection works when the ranges on the LSM and GSM are disjoint.
+   */
+  @Test
+  @Category(value = ExcludeFromGatedCheckin.class)
+  public void testConsistencyDetectionAndViewingWithDisjointRanges() throws SQLException {
+    ShardMapManager smm = ShardMapManagerFactory.getSqlShardMapManager(
+        Globals.SHARD_MAP_MANAGER_CONN_STRING, ShardMapManagerLoadPolicy.Lazy);
+
+    RangeShardMap<Integer> rsm = smm.getRangeShardMap(RecoveryManagerTests.rangeShardMapName);
+
+    assert rsm != null;
+
+    // Make sure no other range mappings are floating around here.
+    List<RangeMapping> rangeMappings = rsm.getMappings();
+    for (RangeMapping rangeMapping : rangeMappings) {
+      rsm.deleteMapping(rangeMapping);
+    }
+
+    ShardLocation sl = new ShardLocation(Globals.TEST_CONN_SERVER_NAME,
+        RecoveryManagerTests.shardedDBs[0]);
+
+    Shard s = rsm.createShard(sl);
+
+    assert s != null;
+
+    RangeMapping r1 = rsm.createRangeMapping(new Range(1, 10), s);
+
+    // Add a range to the gsm
+    RangeMapping r2 = rsm.createRangeMapping(new Range(11, 20), s);
+
+    assert r1 != null;
+
+    // Delete the original range from the GSM.
+    Connection conn = null;
+    try {
+      conn = DriverManager.getConnection(Globals.SHARD_MAP_MANAGER_TEST_CONN_STRING);
+
+      try (Statement stmt = conn.createStatement()) {
+        String query = String.format("delete from %1$s.__ShardManagement.ShardMappingsGlobal"
+            + " where MinValue = 0x80000001", Globals.SHARD_MAP_MANAGER_DATABASE_NAME);
+        stmt.executeUpdate(query);
+      }
+    } catch (Exception e) {
+      System.out.printf("Failed to connect to SQL database with connection string: "
+          + e.getMessage());
+    } finally {
+      if (conn != null && !conn.isClosed()) {
+        conn.close();
+      }
+    }
+
+    // Delete the new range from the LSM, so the LSM and GSM now have non-intersecting ranges.
+    try {
+      conn = DriverManager.getConnection(Globals.SHARD_MAP_MANAGER_TEST_CONN_STRING);
+
+      try (Statement stmt = conn.createStatement()) {
+        String query = String.format("delete from %1$s.__ShardManagement.ShardMappingsLocal"
+            + " where MinValue = 0x8000000B", sl.getDatabase());
+        stmt.executeUpdate(query);
+      }
+    } catch (Exception e) {
+      System.out.printf("Failed to connect to SQL database with connection string: "
+          + e.getMessage());
+    } finally {
+      if (conn != null && !conn.isClosed()) {
+        conn.close();
+      }
+    }
+
+    RecoveryManager rm = new RecoveryManager(smm);
+
+    List<RecoveryToken> gs = rm.detectMappingDifferences(sl);
+
+    assertEquals("The test environment was not expecting more than one local shardMap.", 1,
+        gs.size());
+
+    for (RecoveryToken g : gs) {
+      Map<ShardRange, MappingLocation> kvps = rm.getMappingDifferences(g);
+      assertEquals("The count of differences does not match the expected.", 2,
+          kvps.keySet().size());
+
+      for (Map.Entry<ShardRange, MappingLocation> kvp : kvps.entrySet()) {
+        ShardRange range = kvp.getKey();
+        MappingLocation mappingLocation = kvp.getValue();
+        if ((int) range.getHigh().getValue() == 10) {
+          assertEquals("An unexpected difference between global and local shard maps was detected."
+                  + " This is likely a false positive and implies a bug in the detection code.",
+              MappingLocation.MappingInShardOnly, mappingLocation);
+          continue;
+        } else if ((int) range.getHigh().getValue() == 20) {
+          assertEquals("An unexpected difference between global and local shard maps was detected."
+                  + " This is likely a false positive and implies a bug in the detection code.",
+              MappingLocation.MappingInShardMapOnly, mappingLocation);
+          continue;
+        }
+        fail("Unexpected range detected.");
+      }
+    }
+  }
+
+  /**
+   * Test that consistency detection method produces usable LSMs when shards themselves disagree. In
+   * particular, make sure it reports on subintervals not tagged to the current LSM.
+   */
+  /*@Test
+  @Category(value = ExcludeFromGatedCheckin.class)*/
+  public void testConsistencyDetectionWithDivergence() throws SQLException {
+    ShardMapManager smm = ShardMapManagerFactory.getSqlShardMapManager(
+        Globals.SHARD_MAP_MANAGER_CONN_STRING, ShardMapManagerLoadPolicy.Lazy);
+
+    RangeShardMap<Integer> rsm = smm.getRangeShardMap(RecoveryManagerTests.rangeShardMapName);
+
+    assert rsm != null;
+
+    ShardLocation sl1 = new ShardLocation(Globals.TEST_CONN_SERVER_NAME,
+        RecoveryManagerTests.shardedDBs[0]);
+    ShardLocation sl2 = new ShardLocation(Globals.TEST_CONN_SERVER_NAME,
+        RecoveryManagerTests.shardedDBs[1]);
+
+    Shard s1 = rsm.createShard(sl1);
+    Shard s2 = rsm.createShard(sl2);
+
+    // set initial ranges as non-intersecting.
+    RangeMapping r1 = rsm.createRangeMapping(new Range(1, 6), s1);
+    RangeMapping r2 = rsm.createRangeMapping(new Range(6, 10), s2);
+
+    // Perturb the first LSM so that it has a
+    Connection conn = null;
+    try {
+      conn = DriverManager.getConnection(Globals.SHARD_MAP_MANAGER_TEST_CONN_STRING);
+
+      try (Statement stmt = conn.createStatement()) {
+        String query = "update shard1.__ShardManagement.ShardMappingsLocal"
+            + " set MaxValue = 0x8000000B";
+        stmt.executeUpdate(query);
+      }
+    } catch (Exception e) {
+      System.out.printf("Failed to connect to SQL database with connection string: "
+          + e.getMessage());
+    } finally {
+      if (conn != null && !conn.isClosed()) {
+        conn.close();
+      }
+    }
+    RecoveryManager rm = new RecoveryManager(smm);
+    List<RecoveryToken> gs = rm.detectMappingDifferences(sl1);
+    for (RecoveryToken g : gs) {
+      Map<ShardRange, MappingLocation> kvps = rm.getMappingDifferences(g);
+
+      assertEquals("The count of differences does not match the expected.", 2,
+          kvps.keySet().size());
+
+      // We expect 6-10, and 10-11. If we did not detect intersected ranges, and only used tagged
+      // ranges, we would have only 6-11 as a single range, which would be insufficient for rebuild.
+      for (Map.Entry<ShardRange, MappingLocation> kvp : kvps.entrySet()) {
+        ShardRange range = kvp.getKey();
+        MappingLocation mappingLocation = kvp.getValue();
+        if ((int) range.getHigh().getValue() == 10) {
+          assertEquals("An unexpected difference between global and local shard maps was detected."
+                  + " This is likely a false positive and implies a bug in the detection code.",
+              MappingLocation.MappingInShardMapAndShard, mappingLocation);
+          continue;
+        } else if ((int) range.getHigh().getValue() == 11) {
+          assertEquals("An unexpected difference between global and local shard maps was detected."
+                  + " This is likely a false positive and implies a bug in the detection code.",
+              MappingLocation.MappingInShardOnly, mappingLocation);
+          continue;
+        }
+        fail("Unexpected range detected.");
+      }
+    }
+  }
+
+  /**
+   * Test the "resolve using GSM" scenario.
+   */
+  /*@Test
+  @Category(value = ExcludeFromGatedCheckin.class)*/
+  public void testCopyGsmToLsm() throws SQLException {
+    ShardMapManager smm = ShardMapManagerFactory.getSqlShardMapManager(
+        Globals.SHARD_MAP_MANAGER_CONN_STRING, ShardMapManagerLoadPolicy.Lazy);
+
+    RangeShardMap<Integer> rsm =
+        smm.getRangeShardMap(RecoveryManagerTests.rangeShardMapName);
+
+    assert rsm != null;
+
+    ShardLocation sl =
+        new ShardLocation(Globals.TEST_CONN_SERVER_NAME, RecoveryManagerTests.shardedDBs[0]);
+
+    Shard s = rsm.createShard(sl);
+
+    assert s != null;
+
+    // Remove any garbage that might be floating around.
+    List<RangeMapping> rangeMappings = rsm.getMappings();
+    for (RangeMapping rangeMapping : rangeMappings) {
+      rsm.deleteMapping(rangeMapping);
+    }
+
+    RangeMapping r1 = rsm.createRangeMapping(new Range(1, 10), s);
+
+    // Add a range to the gsm
+    RangeMapping r2 = rsm.createRangeMapping(new Range(11, 20), s);
+
+    assert r1 != null;
+
+    // Delete the new range from the LSM, so the LSM is missing all mappings from the GSM.
+    Connection conn = null;
+    try {
+      conn = DriverManager.getConnection(Globals.SHARD_MAP_MANAGER_TEST_CONN_STRING);
+
+      try (Statement stmt = conn.createStatement()) {
+        String query = "delete from shard1.__ShardManagement.ShardMappingsLocal";
+        stmt.executeUpdate(query);
+      }
+    } catch (Exception e) {
+      System.out
+          .printf("Failed to connect to SQL database with connection string: " + e.getMessage());
+    } finally {
+      if (conn != null && !conn.isClosed()) {
+        conn.close();
+      }
+    }
+
+    RecoveryManager rm = new RecoveryManager(smm);
+
+    // Briefly validate that there are, in fact, the two ranges of inconsistency we are expecting.
+    List<RecoveryToken> gs = rm.detectMappingDifferences(sl);
+
+    assertEquals("The test environment was not expecting more than one local shardMap.", 1,
+        gs.size());
+
+    // Briefly validate that
+    for (RecoveryToken g : gs) {
+      Map<ShardRange, MappingLocation> kvps = rm.getMappingDifferences(g);
+      assertEquals("The count of differences does not match the expected.", 2,
+          kvps.keySet().size());
+      for (Map.Entry<ShardRange, MappingLocation> kvp : kvps.entrySet()) {
+        ShardRange range = kvp.getKey();
+        MappingLocation mappingLocation = kvp.getValue();
+        assertEquals("An unexpected difference between global and local shard maps was detected."
+                + " This is likely a false positive and implies a bug in the detection code.",
+            MappingLocation.MappingInShardMapOnly, mappingLocation);
+      }
+      // Recover the LSM from the GSM
+      rm.resolveMappingDifferences(g, MappingDifferenceResolution.KeepShardMapMapping);
+    }
+
+    // Validate that there are no more differences.
+    List<RecoveryToken> gsAfterFix = rm.detectMappingDifferences(sl);
+    for (RecoveryToken g : gsAfterFix) {
+      Map<ShardRange, MappingLocation> kvps = rm.getMappingDifferences(g);
+      assertEquals("There were still differences after resolution.", 0, kvps.keySet().size());
+    }
+  }
+
+  /**
+   * Test the "resolve using LSM" scenario.
+   */
+  /*@Test
+  @Category(value = ExcludeFromGatedCheckin.class)*/
+  public void testCopyLsmToGsm() throws SQLException {
+    ShardMapManager smm = ShardMapManagerFactory.getSqlShardMapManager(
+        Globals.SHARD_MAP_MANAGER_CONN_STRING, ShardMapManagerLoadPolicy.Lazy);
+
+    RangeShardMap<Integer> rsm =
+        smm.getRangeShardMap(RecoveryManagerTests.rangeShardMapName);
+
+    assert rsm != null;
+
+    ShardLocation sl =
+        new ShardLocation(Globals.TEST_CONN_SERVER_NAME, RecoveryManagerTests.shardedDBs[0]);
+
+    Shard s = rsm.createShard(sl);
+
+    assert s != null;
+
+    RangeMapping r1 = rsm.createRangeMapping(new Range(1, 10), s);
+
+    // Add a range to the gsm
+    RangeMapping r2 = rsm.createRangeMapping(new Range(11, 20), s);
+
+    assert r1 != null;
+
+    // Delete everything from GSM (yes, this is overkill.)
+    deleteAllMappingsFromGsm();
+
+    RecoveryManager rm = new RecoveryManager(smm);
+
+    // Briefly validate that there are, in fact, the two ranges of inconsistency we are expecting.
+    List<RecoveryToken> gs = rm.detectMappingDifferences(sl);
+
+    assertEquals("The test environment was not expecting more than one local shardMap.", 1,
+        gs.size());
+
+    // Briefly validate that
+    for (RecoveryToken g : gs) {
+      Map<ShardRange, MappingLocation> kvps = rm.getMappingDifferences(g);
+      assertEquals("The count of differences does not match the expected.", 2,
+          kvps.keySet().size());
+      for (Map.Entry<ShardRange, MappingLocation> kvp : kvps.entrySet()) {
+        ShardRange range = kvp.getKey();
+        MappingLocation mappingLocation = kvp.getValue();
+        assertEquals("An unexpected difference between global and local shard maps was detected."
+                + " This is likely a false positive and implies a bug in the detection code.",
+            MappingLocation.MappingInShardOnly, mappingLocation);
+      }
+      // Recover the GSM from the LSM
+      rm.resolveMappingDifferences(g, MappingDifferenceResolution.KeepShardMapping);
+    }
+
+    // Validate that there are no more differences.
+    List<RecoveryToken> gsAfterFix = rm.detectMappingDifferences(sl);
+    for (RecoveryToken g : gsAfterFix) {
+      Map<ShardRange, MappingLocation> kvps = rm.getMappingDifferences(g);
+      assertEquals("There were still differences after resolution.", 0, kvps.keySet().size());
+    }
+  }
+
+  /**
+   * Test a restore of GSM from multiple different LSMs. (range)
+   */
+  @Test
+  @Category(value = ExcludeFromGatedCheckin.class)
+  public void testRestoreGsmFromLsmsRange() throws SQLException {
+    ShardMapManager smm = ShardMapManagerFactory
+        .getSqlShardMapManager(Globals.SHARD_MAP_MANAGER_CONN_STRING,
+            ShardMapManagerLoadPolicy.Lazy);
+
+    RangeShardMap<Integer> rsm = smm.getRangeShardMap(
+        RecoveryManagerTests.rangeShardMapName);
+
+    assert rsm != null;
+    List<ShardLocation> sls = new ArrayList<>();
+    int i = 0;
+    ArrayList<RangeMapping> ranges = new ArrayList<>();
+    for (String dbName : RecoveryManagerTests.shardedDBs) {
+      ShardLocation sl = new ShardLocation(Globals.TEST_CONN_SERVER_NAME, dbName);
+      sls.add(sl);
+      Shard s = rsm.createShard(sl);
+      assert s != null;
+      RangeMapping r = rsm.createRangeMapping(new Range(1 + i * 10, 10 + i * 10), s);
+      assert r != null;
+      ranges.add(r);
+      i++;
+    }
+
+    // Delete all mappings from GSM
+    deleteAllMappingsFromGsm();
+
+    RecoveryManager rm = new RecoveryManager(smm);
+
+    // Validate that we detect the inconsistencies in all the LSMs.
+    for (ShardLocation sl : sls) {
+      List<RecoveryToken> gs = rm.detectMappingDifferences(sl);
+
+      assertEquals("The test environment was not expecting more than one local shardMap.", 1,
+          gs.size());
+
+      // Briefly validate that
+      for (RecoveryToken g : gs) {
+        Map<ShardRange, MappingLocation> kvps = rm.getMappingDifferences(g);
+        assertEquals("The count of differences does not match the expected.", 1,
+            kvps.keySet().size());
+
+        for (Map.Entry<ShardRange, MappingLocation> kvp : kvps.entrySet()) {
+          ShardRange range = kvp.getKey();
+          MappingLocation mappingLocation = kvp.getValue();
+          assertEquals("An unexpected difference between global and local shard maps was detected."
+                  + " This is likely a false positive and implies a bug in the detection code.",
+              MappingLocation.MappingInShardOnly, mappingLocation);
+        }
+      }
+    }
+
+    // Recover the LSM from the GSM
+    rm.rebuildMappingsOnShardMapManagerFromShards(sls);
+
+    // Validate that we fixed all the inconsistencies.
+    for (ShardLocation sl : sls) {
+      List<RecoveryToken> gs = rm.detectMappingDifferences(sl);
+      // Briefly validate that
+      for (RecoveryToken g : gs) {
+        Map<ShardRange, MappingLocation> kvps = rm.getMappingDifferences(g);
+        assertEquals("There were still differences after resolution.", 0, kvps.keySet().size());
+      }
+    }
+  }
+
+  /**
+   * Test a restore of GSM from multiple different LSMs. (range)
+   */
+  @Test
+  @Category(value = ExcludeFromGatedCheckin.class)
+  public void testRestoreGsmFromLsmsRangeWithGarbageInGsm() throws SQLException {
+    ShardMapManager smm = ShardMapManagerFactory.getSqlShardMapManager(
+        Globals.SHARD_MAP_MANAGER_CONN_STRING, ShardMapManagerLoadPolicy.Lazy);
+
+    RangeShardMap<Integer> rsm =
+        smm.getRangeShardMap(RecoveryManagerTests.rangeShardMapName);
+
+    assert rsm != null;
+    List<ShardLocation> sls = new ArrayList<>();
+    int i = 0;
+    ArrayList<RangeMapping> ranges = new ArrayList<>();
+    for (String dbName : RecoveryManagerTests.shardedDBs) {
+      ShardLocation sl = new ShardLocation(Globals.TEST_CONN_SERVER_NAME, dbName);
+      sls.add(sl);
+      Shard s = rsm.createShard(sl);
+      assert s != null;
+      RangeMapping r = rsm.createRangeMapping(new Range(1 + i * 10, 10 + i * 10), s);
+      assert r != null;
+      ranges.add(r);
+      i++;
+    }
+
+    // Perturb the mappings in the GSM.
+    Connection conn = null;
+    try {
+      conn = DriverManager.getConnection(Globals.SHARD_MAP_MANAGER_TEST_CONN_STRING);
+
+      try (Statement stmt = conn.createStatement()) {
+        String query = String.format("update %1$s.__ShardManagement.ShardMappingsGlobal"
+                + " set MaxValue = MaxValue + 1, MinValue = MinValue + 1",
+            Globals.SHARD_MAP_MANAGER_DATABASE_NAME);
+        stmt.executeUpdate(query);
+      }
+    } catch (Exception e) {
+      System.out
+          .printf("Failed to connect to SQL database with connection string: " + e.getMessage());
+    } finally {
+      if (conn != null && !conn.isClosed()) {
+        conn.close();
+      }
+    }
+
+    RecoveryManager rm = new RecoveryManager(smm);
+
+    // Validate that we detect the inconsistencies in all the LSMs.
+    for (ShardLocation sl : sls) {
+      List<RecoveryToken> gs = rm.detectMappingDifferences(sl);
+
+      assertEquals("The test environment was not expecting more than one local shardMap.", 1,
+          gs.size());
+
+      // Briefly validate that
+      for (RecoveryToken g : gs) {
+        Map<ShardRange, MappingLocation> kvps = rm.getMappingDifferences(g);
+        assertEquals("The count of differences does not match the expected.", 2,
+            kvps.keySet().size());
+      }
+    }
+
+    // Recover the LSM from the GSM
+    rm.rebuildMappingsOnShardMapManagerFromShards(sls);
+
+    // Validate that we fixed all the inconsistencies.
+    for (ShardLocation sl : sls) {
+      List<RecoveryToken> gs = rm.detectMappingDifferences(sl);
+      // Briefly validate that
+      for (RecoveryToken g : gs) {
+        Map<ShardRange, MappingLocation> kvps = rm.getMappingDifferences(g);
+        assertEquals("There were still differences after resolution.", 0, kvps.keySet().size());
+      }
+    }
+  }
+
+  /**
+   * Test a restore of GSM from multiple different LSMs.
+   */
+  @Test
+  @Category(value = ExcludeFromGatedCheckin.class)
+  public void testRestoreGsmFromLsmsList() throws SQLException {
+    ShardMapManager smm = ShardMapManagerFactory.getSqlShardMapManager(
+        Globals.SHARD_MAP_MANAGER_CONN_STRING, ShardMapManagerLoadPolicy.Lazy);
+
+    ListShardMap<Integer> lsm =
+        smm.getListShardMap(RecoveryManagerTests.listShardMapName);
+
+    assert lsm != null;
+    List<ShardLocation> sls = new ArrayList<>();
+    int i = Integer.MAX_VALUE;
+    ArrayList<PointMapping> points = new ArrayList<>();
+    for (String dbName : RecoveryManagerTests.shardedDBs) {
+      ShardLocation sl = new ShardLocation(Globals.TEST_CONN_SERVER_NAME, dbName);
+      sls.add(sl);
+      Shard s = lsm.createShard(sl);
+      assert s != null;
+      PointMapping p = lsm.createPointMapping(i, s);
+      assert p != null;
+      points.add(p);
+      i--;
+    }
+
+    // Delete all mappings from GSM
+    deleteAllMappingsFromGsm();
+
+    RecoveryManager rm = new RecoveryManager(smm);
+
+    // Validate that we detect the inconsistencies in all the LSMs.
+    for (ShardLocation sl : sls) {
+      List<RecoveryToken> gs = rm.detectMappingDifferences(sl);
+
+      assertEquals("The test environment was not expecting more than one local shardMap.", 1,
+          gs.size());
+
+      // Briefly validate that
+      for (RecoveryToken g : gs) {
+        Map<ShardRange, MappingLocation> kvps = rm.getMappingDifferences(g);
+        assertEquals("The count of differences does not match the expected.", 1,
+            kvps.keySet().size());
+
+        for (Map.Entry<ShardRange, MappingLocation> kvp : kvps.entrySet()) {
+          ShardRange range = kvp.getKey();
+          MappingLocation mappingLocation = kvp.getValue();
+          assertEquals("An unexpected difference between global and local shard maps was detected."
+                  + " This is likely a false positive and implies a bug in the detection code.",
+              MappingLocation.MappingInShardOnly, mappingLocation);
+        }
+      }
+    }
+  }
+
+  /**
+   * Test a restore of GSM from multiple different LSMs.
+   */
+  @Test
+  @Category(value = ExcludeFromGatedCheckin.class)
+  public void testRestoreGsmFromLsmsListWithGarbageInGsm() throws SQLException {
+    ShardMapManager smm = ShardMapManagerFactory.getSqlShardMapManager(
+        Globals.SHARD_MAP_MANAGER_CONN_STRING, ShardMapManagerLoadPolicy.Lazy);
+
+    ListShardMap<Integer> lsm =
+        smm.getListShardMap(RecoveryManagerTests.listShardMapName);
+
+    assert lsm != null;
+    List<ShardLocation> sls = new ArrayList<>();
+    int i = 0;
+    ArrayList<PointMapping> points = new ArrayList<>();
+    for (String dbName : RecoveryManagerTests.shardedDBs) {
+      ShardLocation sl = new ShardLocation(Globals.TEST_CONN_SERVER_NAME, dbName);
+      sls.add(sl);
+      Shard s = lsm.createShard(sl);
+      assert s != null;
+      PointMapping p = lsm.createPointMapping(i, s);
+      assert p != null;
+      points.add(p);
+      i++;
+    }
+
+    // Delete all mappings from GSM
+    deleteAllMappingsFromGsm();
+
+    RecoveryManager rm = new RecoveryManager(smm);
+
+    // Validate that we detect the inconsistencies in all the LSMs.
+    for (ShardLocation sl : sls) {
+      List<RecoveryToken> gs = rm.detectMappingDifferences(sl);
+
+      assertEquals("The test environment was not expecting more than one local shardMap.", 1,
+          gs.size());
+
+      // Briefly validate that
+      for (RecoveryToken g : gs) {
+        Map<ShardRange, MappingLocation> kvps = rm.getMappingDifferences(g);
+        assertEquals("The count of differences does not match the expected.", 1,
+            kvps.keySet().size());
+      }
+    }
+
+    // Recover the LSM from the GSM
+    rm.rebuildMappingsOnShardMapManagerFromShards(sls);
+
+    // Validate that we fixed all the inconsistencies.
+    for (ShardLocation sl : sls) {
+      List<RecoveryToken> gs = rm.detectMappingDifferences(sl);
+      // Briefly validate that
+      for (RecoveryToken g : gs) {
+        Map<ShardRange, MappingLocation> kvps = rm.getMappingDifferences(g);
+        assertEquals("There were still differences after resolution.", 0, kvps.keySet().size());
+      }
+    }
+  }
+
+  /**
+   * Test that the RebuildShard method produces usable LSMs for subsequent recovery action (range).
+   */
+  /*@Test
+  @Category(value = ExcludeFromGatedCheckin.class)*/
+  public void testRebuildShardFromGsmRange() throws SQLException {
+    ShardMapManager smm = ShardMapManagerFactory.getSqlShardMapManager(
+        Globals.SHARD_MAP_MANAGER_CONN_STRING, ShardMapManagerLoadPolicy.Lazy);
+
+    RangeShardMap<Integer> rsm =
+        smm.getRangeShardMap(RecoveryManagerTests.rangeShardMapName);
+
+    assert rsm != null;
+
+    ShardLocation sl =
+        new ShardLocation(Globals.TEST_CONN_SERVER_NAME, RecoveryManagerTests.shardedDBs[0]);
+
+    Shard s = rsm.createShard(sl);
+
+    assert s != null;
+
+    for (int i = 0; i < 5; i++) {
+      RangeMapping r = rsm.createRangeMapping(new Range(1 + i, 2 + i), s);
+      assert r != null;
+    }
+
+    // Delete all the ranges and shard maps from the shard location.
+    Connection conn = null;
+    try {
+      conn = DriverManager.getConnection(Globals.SHARD_MAP_MANAGER_TEST_CONN_STRING);
+
+      try (Statement stmt = conn.createStatement()) {
+        String query = "delete from shard1.__ShardManagement.ShardMappingsLocal";
+        stmt.executeUpdate(query);
+      }
+    } catch (Exception e) {
+      System.out
+          .printf("Failed to connect to SQL database with connection string: " + e.getMessage());
+    } finally {
+      if (conn != null && !conn.isClosed()) {
+        conn.close();
+      }
+    }
+
+    RecoveryManager rm = new RecoveryManager(smm);
+
+    List<RecoveryToken> gs = rm.detectMappingDifferences(sl);
+
+    // Validate that all the shard locations are in fact missing from the LSM.
+    for (RecoveryToken g : gs) {
+      Map<ShardRange, MappingLocation> kvps = rm.getMappingDifferences(g);
+      assertEquals("The count of differences does not match the expected.", 5,
+          kvps.keySet().size());
+
+      for (Map.Entry<ShardRange, MappingLocation> kvp : kvps.entrySet()) {
+        ShardRange range = kvp.getKey();
+        MappingLocation mappingLocation = kvp.getValue();
+        assertEquals("An unexpected difference between global and local shard maps was detected."
+                + " This is likely a false positive and implies a bug in the detection code.",
+            MappingLocation.MappingInShardMapOnly, mappingLocation);
+      }
+
+      // Rebuild the range, leaving 2 inconsistencies (the last 2)
+      List<ShardRange> ranges = kvps.entrySet().stream().map(Map.Entry::getKey)
+          .sorted(ShardRange::compareTo).skip(3).collect(Collectors.toList());
+      rm.rebuildMappingsOnShard(g, ranges);
+    }
+
+    gs = rm.detectMappingDifferences(sl);
+
+    for (RecoveryToken g : gs) {
+      Map<ShardRange, MappingLocation> kvps = rm.getMappingDifferences(g);
+      assertEquals("The count of differences does not match the expected.", 2, kvps.values()
+          .stream().filter(loc -> loc != MappingLocation.MappingInShardMapAndShard).count());
+
+      // We expect that the last two ranges only are missing from the shards.
+      ArrayList<MappingLocation> expectedLocations = new ArrayList<>(
+          Arrays.asList(new MappingLocation[]{MappingLocation.MappingInShardMapAndShard,
+              MappingLocation.MappingInShardMapAndShard, MappingLocation.MappingInShardMapAndShard,
+              MappingLocation.MappingInShardMapOnly, MappingLocation.MappingInShardMapOnly}));
+
+      // TODO:Assert.IsTrue(expectedLocations.Zip(kvps.Values, (x, y) -> x == y).Aggregate((x, y) ->
+      // x && y), "RebuildRangeShardMap rebuilt the shards out of order with respect to its
+      // keep list.");
+
+      // Rebuild the range, leaving 1 inconsistency
+      List<ShardRange> ranges =
+          kvps.entrySet().stream().map(Map.Entry::getKey).skip(1).collect(Collectors.toList());
+      rm.rebuildMappingsOnShard(g, ranges);
+    }
+
+    gs = rm.detectMappingDifferences(sl);
+
+    for (RecoveryToken g : gs) {
+      Map<ShardRange, MappingLocation> kvps = rm.getMappingDifferences(g);
+      assertEquals("The count of differences does not match the expected.", 1, kvps.values()
+          .stream().filter(loc -> loc != MappingLocation.MappingInShardMapAndShard).count());
+
+      // Rebuild the range, leaving no inconsistencies
+      List<ShardRange> ranges =
+          kvps.entrySet().stream().map(Map.Entry::getKey).collect(Collectors.toList());
+      rm.rebuildMappingsOnShard(g, ranges);
+    }
+
+    gs = rm.detectMappingDifferences(sl);
+
+    // Everything should be semantically consistent now.
+    for (RecoveryToken g : gs) {
+      Map<ShardRange, MappingLocation> kvps = rm.getMappingDifferences(g);
+      assertEquals("The count of differences does not match the expected.", 0, kvps.values()
+          .stream().filter(loc -> loc != MappingLocation.MappingInShardMapAndShard).count());
+      rm.resolveMappingDifferences(g, MappingDifferenceResolution.KeepShardMapping);
+    }
+
+    // As a sanity check, make sure the root is restorable from this LSM.
+    gs = rm.detectMappingDifferences(sl);
+    for (RecoveryToken g : gs) {
+      Map<ShardRange, MappingLocation> kvps = rm.getMappingDifferences(g);
+      assertEquals("The GSM is not restorable from a rebuilt local shard.", 0,
+          kvps.keySet().size());
+    }
+  }
+  // Make sure that rebuild shard does not silently delete non conflicting ranges.
+
+  /*@Test
+  @Category(value = ExcludeFromGatedCheckin.class)*/
+  public void testRebuildShardFromGsmRangeKeepNonConflicts() throws SQLException {
+    ShardMapManager smm = ShardMapManagerFactory.getSqlShardMapManager(
+        Globals.SHARD_MAP_MANAGER_CONN_STRING, ShardMapManagerLoadPolicy.Lazy);
+
+    RangeShardMap<Integer> rsm =
+        smm.getRangeShardMap(RecoveryManagerTests.rangeShardMapName);
+
+    assert rsm != null;
+
+    ShardLocation sl1 =
+        new ShardLocation(Globals.TEST_CONN_SERVER_NAME, RecoveryManagerTests.shardedDBs[0]);
+
+    Shard s1 = rsm.createShard(sl1);
+
+    // set initial ranges as non-intersecting.
+    RangeMapping r1 = rsm.createRangeMapping(new Range(1, 6), s1);
+    RangeMapping r2 = rsm.createRangeMapping(new Range(6, 10), s1);
+
+    // Only mess up the range on the right.
+    Connection conn = null;
+    try {
+      conn = DriverManager.getConnection(Globals.SHARD_MAP_MANAGER_TEST_CONN_STRING);
+
+      try (Statement stmt = conn.createStatement()) {
+        String query = "update shard1.__ShardManagement.ShardMappingsLocal"
+            + " set MaxValue = 0x8000000B, MappingId = newid() where MaxValue = 0x8000000A";
+        stmt.executeUpdate(query);
+      }
+      try (Statement stmt = conn.createStatement()) {
+        String query = "update shard1.__ShardManagement.ShardMappingsLocal"
+            + " set MinValue = 0x8000000B where MinValue = 0x8000000A";
+        stmt.executeUpdate(query);
+      }
+    } catch (Exception e) {
+      System.out
+          .printf("Failed to connect to SQL database with connection string: " + e.getMessage());
+    } finally {
+      if (conn != null && !conn.isClosed()) {
+        conn.close();
+      }
+    }
+    RecoveryManager rm = new RecoveryManager(smm);
+
+    List<RecoveryToken> gs = rm.detectMappingDifferences(sl1);
+    for (RecoveryToken g : gs) {
+      Map<ShardRange, MappingLocation> kvps = rm.getMappingDifferences(g);
+
+      assertEquals("The count of differences does not match the expected.", 2,
+          kvps.keySet().size());
+
+      // Let's make sure that rebuild does not un-intuitively delete ranges 1-6.
+      rm.rebuildMappingsOnShard(g, new ArrayList<>());
+    }
+
+    gs = rm.detectMappingDifferences(sl1);
+    for (RecoveryToken g : gs) {
+      // Take local.
+      rm.resolveMappingDifferences(g, MappingDifferenceResolution.KeepShardMapping);
+    }
+
+    List<RangeMapping> resultingMappings = rsm.getMappings(new Range(1, 11), s1);
+
+    // Make sure the mapping [1-6) is still around.
+    assertEquals("RebuildShard unexpectedly removed a non-conflicting range.", 1,
+        resultingMappings.size());
+  }
+
+  /**
+   * Test that the RebuildShard method produces usable LSMs for subsequent recovery action (list).
+   */
+  /*@Test
+  @Category(value = ExcludeFromGatedCheckin.class)*/
+  public void testRebuildShardFromGsmList() throws SQLException {
+    ShardMapManager smm = ShardMapManagerFactory.getSqlShardMapManager(
+        Globals.SHARD_MAP_MANAGER_CONN_STRING, ShardMapManagerLoadPolicy.Lazy);
+
+    ListShardMap<Integer> lsm =
+        smm.getListShardMap(RecoveryManagerTests.listShardMapName);
+
+    assert lsm != null;
+
+    ShardLocation sl =
+        new ShardLocation(Globals.TEST_CONN_SERVER_NAME, RecoveryManagerTests.shardedDBs[0]);
+
+    Shard s = lsm.createShard(sl);
+
+    assert s != null;
+
+    for (int i = 0; i < 5; i++) {
+      PointMapping r = lsm.createPointMapping(i, s);
+      assert r != null;
+    }
+
+    // Delete all the ranges and shard maps from the shard location.
+    Connection conn = null;
+    try {
+      conn = DriverManager.getConnection(Globals.SHARD_MAP_MANAGER_TEST_CONN_STRING);
+
+      try (Statement stmt = conn.createStatement()) {
+        String query = "delete from shard1.__ShardManagement.ShardMappingsLocal";
+        stmt.executeUpdate(query);
+      }
+    } catch (Exception e) {
+      System.out
+          .printf("Failed to connect to SQL database with connection string: " + e.getMessage());
+    } finally {
+      if (conn != null && !conn.isClosed()) {
+        conn.close();
+      }
+    }
+
+    RecoveryManager rm = new RecoveryManager(smm);
+
+    List<RecoveryToken> gs = rm.detectMappingDifferences(sl);
+
+    // Validate that all the shard locations are in fact missing from the LSM.
+    for (RecoveryToken g : gs) {
+      Map<ShardRange, MappingLocation> kvps = rm.getMappingDifferences(g);
+      assertEquals("The count of differences does not match the expected.", 5,
+          kvps.keySet().size());
+
+      for (Map.Entry<ShardRange, MappingLocation> kvp : kvps.entrySet()) {
+        ShardRange range = kvp.getKey();
+        MappingLocation mappingLocation = kvp.getValue();
+        assertEquals("An unexpected difference between global and local shard maps was detected."
+                + " This is likely a false positive and implies a bug in the detection code.",
+            MappingLocation.MappingInShardMapOnly, mappingLocation);
+      }
+
+      // Rebuild the range, leaving 2 inconsistencies (the last 2)
+
+      List<ShardRange> ranges = kvps.entrySet().stream().map(Map.Entry::getKey)
+          .sorted(ShardRange::compareTo).skip(3).collect(Collectors.toList());
+      rm.rebuildMappingsOnShard(g, ranges);
+    }
+
+    gs = rm.detectMappingDifferences(sl);
+
+    for (RecoveryToken g : gs) {
+      Map<ShardRange, MappingLocation> kvps = rm.getMappingDifferences(g);
+
+      assertEquals("The count of differences does not match the expected.", 2, kvps.values()
+          .stream().filter(loc -> loc != MappingLocation.MappingInShardMapAndShard).count());
+
+      // We expect that the last two ranges only are missing from the shards.
+      ArrayList<MappingLocation> expectedLocations = new ArrayList<>(
+          Arrays.asList(new MappingLocation[]{MappingLocation.MappingInShardMapAndShard,
+              MappingLocation.MappingInShardMapAndShard, MappingLocation.MappingInShardMapAndShard,
+              MappingLocation.MappingInShardMapOnly, MappingLocation.MappingInShardMapOnly}));
+
+      // TODOAssert.IsTrue(expectedLocations.Zip(kvps.Values, (x, y) -> x == y).Aggregate((x, y) ->
+      // x && y), "RebuildRangeShardMap rebuilt the shards out of order with respect to its
+      // keeplist.");
+
+      // Rebuild the range, leaving 1 inconsistency
+      List<ShardRange> ranges =
+          kvps.entrySet().stream().map(Map.Entry::getKey).skip(1).collect(Collectors.toList());
+      rm.rebuildMappingsOnShard(g, ranges);
+    }
+
+    gs = rm.detectMappingDifferences(sl);
+
+    for (RecoveryToken g : gs) {
+      Map<ShardRange, MappingLocation> kvps = rm.getMappingDifferences(g);
+
+      assertEquals("The count of differences does not match the expected.", 1, kvps.values()
+          .stream().filter(loc -> loc != MappingLocation.MappingInShardMapAndShard).count());
+
+      // Rebuild the range, leaving no inconsistencies
+      List<ShardRange> ranges =
+          kvps.entrySet().stream().map(Map.Entry::getKey).collect(Collectors.toList());
+      rm.rebuildMappingsOnShard(g, ranges);
+    }
+
+    gs = rm.detectMappingDifferences(sl);
+
+    // Everything should be semantically consistent now.
+    for (RecoveryToken g : gs) {
+      Map<ShardRange, MappingLocation> kvps = rm.getMappingDifferences(g);
+      assertEquals("The count of differences does not match the expected.", 0, kvps.values()
+          .stream().filter(loc -> loc != MappingLocation.MappingInShardMapAndShard).count());
+      rm.resolveMappingDifferences(g, MappingDifferenceResolution.KeepShardMapping);
+    }
+
+    // As a sanity check, make sure the root is restorable from this LSM.
+    gs = rm.detectMappingDifferences(sl);
+    for (RecoveryToken g : gs) {
+      Map<ShardRange, MappingLocation> kvps = rm.getMappingDifferences(g);
+      assertEquals("The GSM is not restorable from a rebuilt local shard.", 0,
+          kvps.keySet().size());
+    }
+  }
+
+  /**
+   * Basic sanity checks confirming that point mappings work the same way range mappings do in a
+   * recover-from-gsm scenario.
+   */
+  @Test
+  @Category(value = ExcludeFromGatedCheckin.class)
+  public void testPointMappingRecoverFromGsm() throws SQLException {
+    ShardMapManager smm = ShardMapManagerFactory.getSqlShardMapManager(
+        Globals.SHARD_MAP_MANAGER_CONN_STRING, ShardMapManagerLoadPolicy.Lazy);
+
+    ListShardMap<Integer> listShardMap =
+        smm.getListShardMap(RecoveryManagerTests.listShardMapName);
+
+    assert listShardMap != null;
+
+    ShardLocation sl =
+        new ShardLocation(Globals.TEST_CONN_SERVER_NAME, RecoveryManagerTests.shardedDBs[0]);
+
+    Shard s = listShardMap.createShard(sl);
+
+    assert s != null;
+
+    for (int i = 0; i < 5; i++) {
+      PointMapping r =
+          listShardMap.createPointMapping(new PointMappingCreationInfo(i, s, MappingStatus.Online));
+      assert r != null;
+    }
+
+    // Delete all the ranges and shard maps from the shard location.
+    Connection conn = null;
+    try {
+      conn = DriverManager.getConnection(Globals.SHARD_MAP_MANAGER_TEST_CONN_STRING);
+
+      try (Statement stmt = conn.createStatement()) {
+        String query = "delete from shard1.__ShardManagement.ShardMappingsLocal";
+        stmt.executeUpdate(query);
+      }
+    } catch (Exception e) {
+      System.out
+          .printf("Failed to connect to SQL database with connection string: " + e.getMessage());
+    } finally {
+      if (conn != null && !conn.isClosed()) {
+        conn.close();
+      }
+    }
+
+    RecoveryManager rm = new RecoveryManager(smm);
+
+    List<RecoveryToken> gs = rm.detectMappingDifferences(sl);
+
+    // Validate that all the shard locations are in fact missing from the LSM.
+    for (RecoveryToken g : gs) {
+      Map<ShardRange, MappingLocation> kvps = rm.getMappingDifferences(g);
+      assertEquals("The count of differences does not match the expected.", 5,
+          kvps.keySet().size());
+
+      for (Map.Entry<ShardRange, MappingLocation> kvp : kvps.entrySet()) {
+        ShardRange range = kvp.getKey();
+        MappingLocation mappingLocation = kvp.getValue();
+        assertEquals("An unexpected difference between global and local shard maps was detected."
+                + " This is likely a false positive and implies a bug in the detection code.",
+            MappingLocation.MappingInShardMapOnly, mappingLocation);
+      }
+
+      // Recover the LSM from the GSM
+      rm.resolveMappingDifferences(g, MappingDifferenceResolution.KeepShardMapMapping);
+    }
+
+    gs = rm.detectMappingDifferences(sl);
+
+    for (RecoveryToken g : gs) {
+      Map<ShardRange, MappingLocation> kvps = rm.getMappingDifferences(g);
+      assertEquals("The count of differences does not match the expected.", 0,
+          kvps.values().size());
+    }
+  }
+
+  /**
+   * Test geo failover scenario: rename one of the shards and then test detach/attach & consistency.
+   */
+  @Test
+  @Category(value = ExcludeFromGatedCheckin.class)
+  public void testGeoFailoverAttach() throws SQLException {
+    ShardMapManager smm = ShardMapManagerFactory.getSqlShardMapManager(
+        Globals.SHARD_MAP_MANAGER_CONN_STRING, ShardMapManagerLoadPolicy.Lazy);
+
+    ListShardMap<Integer> listsm =
+        smm.getListShardMap(RecoveryManagerTests.listShardMapName);
+
+    assert listsm != null;
+
+    ShardLocation sl =
+        new ShardLocation(Globals.TEST_CONN_SERVER_NAME, RecoveryManagerTests.shardedDBs[0]);
+
+    // deploy LSM version 1.1 at location 'sl' before calling CreateShard() so that createShard will
+    // not deploy latest LSM version
+    smm.upgradeLocalStore(sl, new Version(1, 1));
+
+    Shard s = listsm.createShard(sl);
+
+    assert s != null;
+
+    for (int i = 0; i < 5; i++) {
+      PointMapping r =
+          listsm.createPointMapping(new PointMappingCreationInfo(i, s, MappingStatus.Online));
+      assert r != null;
+    }
+
+    // rename shard1 as shard1_new
+    Connection conn = null;
+    try {
+      conn = DriverManager.getConnection(Globals.SHARD_MAP_MANAGER_TEST_CONN_STRING);
+
+      try (Statement stmt = conn.createStatement()) {
+        String query = "alter database shard1 set single_user with rollback immediate";
+        stmt.executeUpdate(query);
+      }
+
+      try (Statement stmt = conn.createStatement()) {
+        String query = "alter database shard1 modify name = shard1_new";
+        stmt.executeUpdate(query);
+      }
+
+      try (Statement stmt = conn.createStatement()) {
+        String query = "alter database shard1_new set multi_user with rollback immediate";
+        stmt.executeUpdate(query);
+      }
+    } catch (Exception e) {
+      System.out
+          .printf("Failed to connect to SQL database with connection string: " + e.getMessage());
+    } finally {
+      if (conn != null && !conn.isClosed()) {
+        conn.close();
+      }
+    }
+
+    RecoveryManager rm = new RecoveryManager(smm);
+
+    rm.detachShard(sl);
+
+    ShardLocation slNew = new ShardLocation(Globals.TEST_CONN_SERVER_NAME,
+        RecoveryManagerTests.shardedDBs[0] + "_new");
+
+    rm.attachShard(slNew);
+
+    // Verify that shard location in LSM is updated to show database name as 'shard1_new'
+
+    StoreResults result;
+
+    try (IStoreOperationLocal op =
+        smm.getStoreOperationFactory().createGetShardsLocalOperation(smm, slNew, "RecoveryTest")) {
+      result = op.doLocal();
+    } catch (Exception e) {
+      e.printStackTrace();
+      throw (ShardManagementException) e.getCause();
+    }
+
+    assert Objects.equals("shard1_new", result.getStoreShards().get(0).getLocation().getDatabase());
+
+    // detect mapping differences and add local mappings to GSM
+    List<RecoveryToken> gs = rm.detectMappingDifferences(slNew);
+
+    for (RecoveryToken g : gs) {
+      Map<ShardRange, MappingLocation> kvps = rm.getMappingDifferences(g);
+      assertEquals("Count of Mapping differences for shard1_new does not match expected value.", 5,
+          kvps.keySet().size());
+      rm.resolveMappingDifferences(g, MappingDifferenceResolution.KeepShardMapping);
+    }
+
+    gs = rm.detectMappingDifferences(slNew);
+
+    for (RecoveryToken g : gs) {
+      Map<ShardRange, MappingLocation> kvps = rm.getMappingDifferences(g);
+      assertEquals("GSM and LSM at shard1_new do not have consistent mappings", 0,
+          kvps.keySet().size());
+    }
+
+    // rename shard1_new back to shard1 so that test cleanup operations will succeed
+    try {
+      conn = DriverManager.getConnection(Globals.SHARD_MAP_MANAGER_TEST_CONN_STRING);
+
+      try (Statement stmt = conn.createStatement()) {
+        String query = "alter database shard1_new set single_user with rollback immediate";
+        stmt.executeUpdate(query);
+      }
+
+      try (Statement stmt = conn.createStatement()) {
+        String query = "alter database shard1_new modify name = shard1";
+        stmt.executeUpdate(query);
+      }
+
+      try (Statement stmt = conn.createStatement()) {
+        String query = "alter database shard1 set multi_user with rollback immediate";
+        stmt.executeUpdate(query);
+      }
+    } catch (Exception e) {
+      System.out
+          .printf("Failed to connect to SQL database with connection string: " + e.getMessage());
+    } finally {
+      if (conn != null && !conn.isClosed()) {
+        conn.close();
+      }
+    }
+  }
+}
+