--- conflicted
+++ resolved
@@ -399,8 +399,6 @@
 
   }
 
-<<<<<<< HEAD
-=======
   /**
    * Remove a default shard map from shard map manager, do not remove it from cache.
    */
@@ -439,7 +437,6 @@
 
   // endregion CacheAbortTests
 
->>>>>>> 0d9ad707
   // region ShardLocationTests
   @Test
   @Category(value = ExcludeFromGatedCheckin.class)
@@ -468,8 +465,6 @@
 
   // endregion
 
-<<<<<<< HEAD
-=======
   // region GsmAbortTests
 
   /**
@@ -630,6 +625,5 @@
     }
   }
   // endregion GsmAbortTests
->>>>>>> 0d9ad707
 }
 
