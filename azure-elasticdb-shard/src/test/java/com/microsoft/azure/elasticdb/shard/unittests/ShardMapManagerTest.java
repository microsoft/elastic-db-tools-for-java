package com.microsoft.azure.elasticdb.shard.unittests;

import static org.junit.Assert.assertEquals;
import static org.junit.Assert.assertNotNull;
import static org.junit.Assert.assertTrue;

import com.microsoft.azure.elasticdb.core.commons.transientfaulthandling.RetryBehavior;
import com.microsoft.azure.elasticdb.core.commons.transientfaulthandling.RetryPolicy;
import com.microsoft.azure.elasticdb.shard.base.ShardKeyType;
import com.microsoft.azure.elasticdb.shard.base.ShardLocation;
import com.microsoft.azure.elasticdb.shard.base.SqlProtocol;
import com.microsoft.azure.elasticdb.shard.cache.CacheStore;
import com.microsoft.azure.elasticdb.shard.category.ExcludeFromGatedCheckin;
import com.microsoft.azure.elasticdb.shard.decorators.CountingCacheStore;
import com.microsoft.azure.elasticdb.shard.map.ListShardMap;
import com.microsoft.azure.elasticdb.shard.map.RangeShardMap;
import com.microsoft.azure.elasticdb.shard.map.ShardMap;
import com.microsoft.azure.elasticdb.shard.mapmanager.ShardManagementErrorCategory;
import com.microsoft.azure.elasticdb.shard.mapmanager.ShardManagementErrorCode;
import com.microsoft.azure.elasticdb.shard.mapmanager.ShardManagementException;
import com.microsoft.azure.elasticdb.shard.mapmanager.ShardMapManager;
import com.microsoft.azure.elasticdb.shard.mapmanager.ShardMapManagerCreateMode;
import com.microsoft.azure.elasticdb.shard.mapmanager.ShardMapManagerFactory;
import com.microsoft.azure.elasticdb.shard.mapmanager.ShardMapManagerLoadPolicy;
import com.microsoft.azure.elasticdb.shard.sqlstore.SqlShardMapManagerCredentials;
import com.microsoft.azure.elasticdb.shard.sqlstore.SqlStoreConnectionFactory;
import com.microsoft.azure.elasticdb.shard.store.IStoreTransactionScope;
import com.microsoft.azure.elasticdb.shard.store.StoreException;
import com.microsoft.azure.elasticdb.shard.store.StoreResults;
import com.microsoft.azure.elasticdb.shard.store.StoreShardMap;
import com.microsoft.azure.elasticdb.shard.storeops.base.StoreOperationFactory;
import com.microsoft.azure.elasticdb.shard.storeops.mapmanger.AddShardMapGlobalOperation;
import com.microsoft.azure.elasticdb.shard.stubs.StubCacheStore;
import com.microsoft.azure.elasticdb.shard.stubs.StubStoreOperationFactory;
import java.io.ByteArrayInputStream;
import java.io.ByteArrayOutputStream;
import java.io.ObjectInputStream;
import java.io.ObjectOutputStream;
import java.sql.Connection;
import java.sql.DriverManager;
import java.sql.SQLException;
import java.sql.Statement;
import java.time.Duration;
import java.util.List;
import java.util.Objects;
import org.junit.After;
import org.junit.AfterClass;
import org.junit.Before;
import org.junit.BeforeClass;
import org.junit.Test;
import org.junit.experimental.categories.Category;

/**
 * Test related to ShardMapManager class and it's methods.
 */
public class ShardMapManagerTest {

  // Shard map name used in the tests.
  private static String shardMapName = "Customer";

  /**
   * Initializes common state for tests in this class.
   */
  @BeforeClass
  public static void shardMapManagerTestsInitialize() throws SQLException {
    Connection conn = null;
    try {
      conn = DriverManager.getConnection(Globals.SHARD_MAP_MANAGER_TEST_CONN_STRING);
      try (Statement stmt = conn.createStatement()) {
        // Create ShardMapManager database
        String query =
            String.format(Globals.CREATE_DATABASE_QUERY, Globals.SHARD_MAP_MANAGER_DATABASE_NAME);
        stmt.executeUpdate(query);
      } catch (SQLException ex) {
        ex.printStackTrace();
      }

      // Create the shard map manager.
      ShardMapManagerFactory.createSqlShardMapManager(Globals.SHARD_MAP_MANAGER_CONN_STRING,
          ShardMapManagerCreateMode.ReplaceExisting);
    } catch (Exception e) {
      System.out.printf("Failed to connect to SQL database with connection string: "
          + e.getMessage());
    } finally {
      if (conn != null && !conn.isClosed()) {
        conn.close();
      }
    }
  }

  /**
   * Cleans up common state for the all tests in this class.
   */
  @AfterClass
  public static void shardMapManagerTestsCleanup() throws SQLException {
    Connection conn = null;
    try {
      conn = DriverManager.getConnection(Globals.SHARD_MAP_MANAGER_TEST_CONN_STRING);
      // Create ShardMapManager database
      try (Statement stmt = conn.createStatement()) {
        String query =
            String.format(Globals.DROP_DATABASE_QUERY, Globals.SHARD_MAP_MANAGER_DATABASE_NAME);
        stmt.executeUpdate(query);
      } catch (SQLException ex) {
        ex.printStackTrace();
      }
    } catch (Exception e) {
      System.out.printf("Failed to connect to SQL database with connection string: "
          + e.getMessage());
    } finally {
      if (conn != null && !conn.isClosed()) {
        conn.close();
      }
    }
  }

  /**
   * Initializes common state per-test.
   */
  @Before
  public void shardMapManagerTestInitialize() {
    ShardMapManager smm = ShardMapManagerFactory.getSqlShardMapManager(
        Globals.SHARD_MAP_MANAGER_CONN_STRING, ShardMapManagerLoadPolicy.Lazy);
    try {
      ShardMap sm = smm.getShardMap(ShardMapManagerTest.shardMapName);
      smm.deleteShardMap(sm);
    } catch (ShardManagementException smme) {
      assertTrue(smme.getErrorCode() == ShardManagementErrorCode.ShardMapLookupFailure);
    }
  }

  /**
   * Cleans up common state per-test.
   */
  @After
  public void shardMapManagerTestCleanup() {
    ShardMapManager smm = ShardMapManagerFactory.getSqlShardMapManager(
        Globals.SHARD_MAP_MANAGER_CONN_STRING, ShardMapManagerLoadPolicy.Lazy);
    try {
      ShardMap sm = smm.getShardMap(ShardMapManagerTest.shardMapName);
      smm.deleteShardMap(sm);
    } catch (ShardManagementException smme) {
      assertTrue(smme.getErrorCode() == ShardManagementErrorCode.ShardMapLookupFailure);
    }
  }

  /**
   * Create list shard map.
   */
  @Test
  @Category(value = ExcludeFromGatedCheckin.class)
  public void createListShardMapDefault() throws Exception {
    CountingCacheStore cacheStore = new CountingCacheStore(new CacheStore());

    ShardMapManager smm = new ShardMapManager(
        new SqlShardMapManagerCredentials(Globals.SHARD_MAP_MANAGER_CONN_STRING),
        new SqlStoreConnectionFactory(), new StoreOperationFactory(), cacheStore,
        ShardMapManagerLoadPolicy.Lazy, RetryPolicy.getDefaultRetryPolicy(),
        RetryBehavior.getDefaultRetryBehavior());

    ListShardMap<Integer> lsm =
        smm.createListShardMap(ShardMapManagerTest.shardMapName, ShardKeyType.Int32);

    assertNotNull(lsm);

    ShardMap smLookup =
        smm.lookupShardMapByName("LookupShardMapByName", ShardMapManagerTest.shardMapName, true);
    assertNotNull(smLookup);
    assertEquals(ShardMapManagerTest.shardMapName, smLookup.getName());
    assertEquals(1, cacheStore.getLookupShardMapCount());
    assertEquals(1, cacheStore.getLookupShardMapHitCount());
  }

  /**
   * Create range shard map.
   */
  @Test
  @Category(value = ExcludeFromGatedCheckin.class)
  public void createRangeShardMapDefault() throws Exception {
    CountingCacheStore cacheStore = new CountingCacheStore(new CacheStore());

    ShardMapManager smm = new ShardMapManager(
        new SqlShardMapManagerCredentials(Globals.SHARD_MAP_MANAGER_CONN_STRING),
        new SqlStoreConnectionFactory(), new StoreOperationFactory(), cacheStore,
        ShardMapManagerLoadPolicy.Lazy, RetryPolicy.getDefaultRetryPolicy(),
        RetryBehavior.getDefaultRetryBehavior());

    RangeShardMap<Integer> rsm =
        smm.createRangeShardMap(ShardMapManagerTest.shardMapName, ShardKeyType.Int32);

    assertNotNull(rsm);
    assertEquals(ShardMapManagerTest.shardMapName, rsm.getName());

    ShardMap smLookup =
        smm.lookupShardMapByName("LookupShardMapByName", ShardMapManagerTest.shardMapName, true);

    assertNotNull(smLookup);
    assertEquals(ShardMapManagerTest.shardMapName, smLookup.getName());
    assertEquals(1, cacheStore.getLookupShardMapCount());
    assertEquals(1, cacheStore.getLookupShardMapHitCount());

  }

  /**
   * Add a list shard map with duplicate name to shard map manager.
   */
  @Test
  @Category(value = ExcludeFromGatedCheckin.class)
  public void createListShardMapDuplicate() throws Exception {
    ShardMapManager smm = ShardMapManagerFactory.getSqlShardMapManager(
        Globals.SHARD_MAP_MANAGER_CONN_STRING, ShardMapManagerLoadPolicy.Lazy);

    ShardMap sm = smm.createListShardMap(ShardMapManagerTest.shardMapName, ShardKeyType.Int32);

    assertNotNull(sm);

    assertEquals(ShardMapManagerTest.shardMapName, sm.getName());

    boolean creationFailed = false;

    try {
      ListShardMap<Integer> lsm =
          smm.createListShardMap(ShardMapManagerTest.shardMapName, ShardKeyType.Int32);
    } catch (ShardManagementException sme) {
      assertEquals(ShardManagementErrorCategory.ShardMapManager, sme.getErrorCategory());
      assertEquals(ShardManagementErrorCode.ShardMapAlreadyExists, sme.getErrorCode());
      creationFailed = true;
    }
    assertTrue(creationFailed);
  }

  /**
   * Add a range shard map with duplicate name to shard map manager.
   */
  @Test
  @Category(value = ExcludeFromGatedCheckin.class)
  public void createRangeShardMapDuplicate() throws Exception {
    ShardMapManager smm = ShardMapManagerFactory.getSqlShardMapManager(
        Globals.SHARD_MAP_MANAGER_CONN_STRING, ShardMapManagerLoadPolicy.Lazy);
    ShardMap sm = smm.createRangeShardMap(ShardMapManagerTest.shardMapName, ShardKeyType.Int32);
    assertNotNull(sm);

    assertEquals(ShardMapManagerTest.shardMapName, sm.getName());

    boolean creationFailed = false;

    try {
      RangeShardMap<Integer> rsm = smm.createRangeShardMap(ShardMapManagerTest.shardMapName,
          ShardKeyType.Int32);

    } catch (ShardManagementException sme) {
      assertEquals(ShardManagementErrorCategory.ShardMapManager, sme.getErrorCategory());
      assertEquals(ShardManagementErrorCode.ShardMapAlreadyExists, sme.getErrorCode());
      creationFailed = true;
    }
    assertTrue(creationFailed);
  }

  /**
   * Get all shard maps from shard map manager.
   */
  @Test
  @Category(value = ExcludeFromGatedCheckin.class)
  public void getShardMapsDefault() throws Exception {
    ShardMapManager smm = ShardMapManagerFactory.getSqlShardMapManager(
        Globals.SHARD_MAP_MANAGER_CONN_STRING, ShardMapManagerLoadPolicy.Lazy);
    ShardMap sm = smm.createListShardMap(ShardMapManagerTest.shardMapName, ShardKeyType.Int32);
    assertNotNull(sm);

    assertEquals(ShardMapManagerTest.shardMapName, sm.getName());

    List<ShardMap> shardMaps = smm.getShardMaps();

    assertEquals(1, shardMaps.size());
  }

  /**
   * Remove a default shard map from shard map manager.
   */
  @Test
  @Category(value = ExcludeFromGatedCheckin.class)
  public void deleteListShardMap() throws Exception {

    CountingCacheStore cacheStore = new CountingCacheStore(new CacheStore());

    ShardMapManager smm = new ShardMapManager(
        new SqlShardMapManagerCredentials(Globals.SHARD_MAP_MANAGER_CONN_STRING),
        new SqlStoreConnectionFactory(), new StoreOperationFactory(), cacheStore,
        ShardMapManagerLoadPolicy.Lazy, RetryPolicy.getDefaultRetryPolicy(),
        RetryBehavior.getDefaultRetryBehavior());

    ShardMap sm = smm.createListShardMap(ShardMapManagerTest.shardMapName, ShardKeyType.Int32);

    assertNotNull(sm);

    assertEquals(ShardMapManagerTest.shardMapName, sm.getName());

    ShardMap smLookup =
        smm.lookupShardMapByName("LookupShardMapByName", ShardMapManagerTest.shardMapName, true);

    assertNotNull(smLookup);
    assertEquals(1, cacheStore.getLookupShardMapCount());
    assertEquals(1, cacheStore.getLookupShardMapHitCount());

    smm.deleteShardMap(sm);

    assertEquals(1, cacheStore.getDeleteShardMapCount());

    cacheStore.resetCounters();

    // Verify that shard map is removed from cache.
    ShardMap smLookupFailure =
        smm.lookupShardMapByName("LookupShardMapByName", ShardMapManagerTest.shardMapName, true);

    assertEquals(null, smLookupFailure);
    assertEquals(1, cacheStore.getLookupShardMapCount());
    assertEquals(1, cacheStore.getLookupShardMapMissCount());
  }

  /**
   * Remove non-existing shard map.
   */
  @Test
  @Category(value = ExcludeFromGatedCheckin.class)
  public void deleteShardMapNonExisting() throws Exception {
    ShardMapManager smm = ShardMapManagerFactory.getSqlShardMapManager(
        Globals.SHARD_MAP_MANAGER_CONN_STRING, ShardMapManagerLoadPolicy.Lazy);

    ShardMap sm = smm.createListShardMap(ShardMapManagerTest.shardMapName, ShardKeyType.Int32);

    assertNotNull(sm);

    assertEquals(ShardMapManagerTest.shardMapName, sm.getName());

    smm.deleteShardMap(sm);

    smm.deleteShardMap(sm);
  }

  @Test
  @Category(value = ExcludeFromGatedCheckin.class)
  public void testShardMapManagerExceptionSerializability() throws Exception {

    ShardManagementErrorCategory errorCategory = ShardManagementErrorCategory.RangeShardMap;
    ShardManagementErrorCode errorCode = ShardManagementErrorCode.ShardMapDoesNotExist;

    ShardManagementException ex = new ShardManagementException(errorCategory, errorCode, "Testing");

    // Serialize and de-serialize with a BinaryFormatter
    ByteArrayOutputStream bs = new ByteArrayOutputStream();
    try (ObjectOutputStream out = new ObjectOutputStream(bs)) {
      // Serialize
      out.writeObject(ex);
      out.flush();
    }

    ByteArrayInputStream bais = new ByteArrayInputStream(bs.toByteArray());
    String exceptionToString = ex.toString();
    try (ObjectInputStream in = new ObjectInputStream(bais)) {
      // Deserialize
      ex = (ShardManagementException) in.readObject();
    }

    // Validate
    assertEquals(exceptionToString, ex.toString());
    assertEquals(ex.getErrorCode(), errorCode);
    assertEquals(ex.getErrorCategory(), errorCategory);
  }

  /**
   * Add a list shard map to shard map manager, do not add it to cache.
   */
  @Test
  @Category(value = ExcludeFromGatedCheckin.class)
  public void addListShardMapNoCacheUpdate() throws Exception {

    // Create a cache store that always misses.
    StubCacheStore stubCacheStore = new StubCacheStore();
    stubCacheStore.setCallBase(true);
    stubCacheStore.lookupMappingByKeyIStoreShardMapShardKey = (ssm, sk) -> null;
    stubCacheStore.lookupShardMapByNameString = (n) -> null;

    CountingCacheStore cacheStore = new CountingCacheStore(stubCacheStore);

    ShardMapManager smm = new ShardMapManager(
        new SqlShardMapManagerCredentials(Globals.SHARD_MAP_MANAGER_CONN_STRING),
        new SqlStoreConnectionFactory(), new StoreOperationFactory(), cacheStore,
        ShardMapManagerLoadPolicy.Lazy, RetryPolicy.getDefaultRetryPolicy(),
        RetryBehavior.getDefaultRetryBehavior());

    ShardMap sm = smm.createListShardMap(ShardMapManagerTest.shardMapName, ShardKeyType.Int32);
    assertNotNull(sm);
    assertEquals(ShardMapManagerTest.shardMapName, sm.getName());
    assertEquals(1, cacheStore.getAddShardMapCount());
    cacheStore.resetCounters();

    ShardMap smLookup =
        smm.lookupShardMapByName("LookupShardMapByName", ShardMapManagerTest.shardMapName, true);

    assertNotNull(smLookup);
    assertEquals(1, cacheStore.getAddShardMapCount());
    assertEquals(1, cacheStore.getLookupShardMapMissCount());
  }

  /**
   * Remove a default shard map from shard map manager, do not remove it from cache.
   */
  /*@Test
  @Category(value = ExcludeFromGatedCheckin.class)*/
  public void removeListShardMapNoCacheUpdate() {

    StubCacheStore stubCacheStore = new StubCacheStore();
    stubCacheStore.setCallBase(true);
    stubCacheStore.deleteShardMapIStoreShardMap = (csm) -> {
      boolean test = true;
    };

    CountingCacheStore cacheStore = new CountingCacheStore(stubCacheStore);

    ShardMapManager smm = new ShardMapManager(
        new SqlShardMapManagerCredentials(Globals.SHARD_MAP_MANAGER_CONN_STRING),
        new SqlStoreConnectionFactory(), new StoreOperationFactory(), cacheStore,
        ShardMapManagerLoadPolicy.Lazy, RetryPolicy.getDefaultRetryPolicy(),
        RetryBehavior.getDefaultRetryBehavior());

    ShardMap sm = smm.createListShardMap(ShardMapManagerTest.shardMapName, ShardKeyType.Int32);
    assertNotNull(sm);

    assertEquals(ShardMapManagerTest.shardMapName, sm.getName());

    smm.deleteShardMap(sm);

    assertEquals(1, cacheStore.getDeleteShardMapCount());

    ShardMap smLookup = smm.lookupShardMapByName("LookupShardMapByName",
        ShardMapManagerTest.shardMapName, true);

    assertNotNull(smLookup);
    assertEquals(1, cacheStore.getLookupShardMapHitCount());
  }

  @Test
  @Category(value = ExcludeFromGatedCheckin.class)
  public final void testShardLocationPort() {
    String serverName = "testServerName";
    String databaseName = "testDatabaseName";
    SqlProtocol protocol = SqlProtocol.Default;

    // Below valid range
    AssertExtensions.<IllegalArgumentException>assertThrows(
        () -> new ShardLocation(serverName, databaseName, protocol, Integer.MIN_VALUE));
    AssertExtensions.<IllegalArgumentException>assertThrows(
        () -> new ShardLocation(serverName, databaseName, protocol, -1));

    // In valid range
    new ShardLocation(serverName, databaseName, protocol, 0);
    new ShardLocation(serverName, databaseName, protocol, 1);
    new ShardLocation(serverName, databaseName, protocol, 65535);

    // Above valid range
    AssertExtensions.<IllegalArgumentException>assertThrows(
        () -> new ShardLocation(serverName, databaseName, protocol, 65536));
    AssertExtensions.<IllegalArgumentException>assertThrows(
        () -> new ShardLocation(serverName, databaseName, protocol, Integer.MAX_VALUE));
  }

  /**
   * Remove a default shard map from shard map manager, do not commit GSM transaction.
   */
<<<<<<< HEAD
  /*@Test
  @Category(value = ExcludeFromGatedCheckin.class)*/
  public void removeListShardMapAbortGSM() {
=======
  @Test
  @Category(value = ExcludeFromGatedCheckin.class)
  public void removeListShardMapAbortGsm() {
>>>>>>> 423a508d
    StubStoreOperationFactory stubStoreOperationFactory = new StubStoreOperationFactory();
    stubStoreOperationFactory.setCallBase(true);
    stubStoreOperationFactory.createRemoveShardMapGlobalOperationShardMapManagerStringIStoreShardMap
        = (smm, opName, ssm) -> new NTimeFailingRemoveShardMapGlobalOperation(10,
        smm, opName, ssm);

    ShardMapManager smm = new ShardMapManager(
        new SqlShardMapManagerCredentials(Globals.SHARD_MAP_MANAGER_CONN_STRING),
        new SqlStoreConnectionFactory(), stubStoreOperationFactory, new CacheStore(),
        ShardMapManagerLoadPolicy.Lazy, new RetryPolicy(1, Duration.ZERO, Duration.ZERO,
        Duration.ZERO), RetryBehavior.getDefaultRetryBehavior());

    ShardMap sm = smm.createListShardMap(ShardMapManagerTest.shardMapName, ShardKeyType.Int32);

    assert sm != null;

    assert Objects.equals(ShardMapManagerTest.shardMapName, sm.getName());

    boolean storeOperationFailed = false;
    try {
      smm.deleteShardMap(sm);
    } catch (ShardManagementException sme) {
      assert ShardManagementErrorCategory.ShardMapManager == sme.getErrorCategory();
      assert ShardManagementErrorCode.StorageOperationFailure == sme.getErrorCode();
      storeOperationFailed = true;
    }

    assert storeOperationFailed;

    // Verify that shard map still exist in store.
    ShardMap smNew = smm.lookupShardMapByName("LookupShardMapByName",
        ShardMapManagerTest.shardMapName, false);
    assert smNew != null;
  }

  /**
   * Create list shard map, do not commit GSM transaction.
   */
<<<<<<< HEAD
  /*@Test
  @Category(value = ExcludeFromGatedCheckin.class)*/
  public void createListShardMapAbortGSM() {
=======
  @Test
  @Category(value = ExcludeFromGatedCheckin.class)
  public void createListShardMapAbortGsm() {
>>>>>>> 423a508d
    StubStoreOperationFactory stubOperationFactory = new StubStoreOperationFactory();
    stubOperationFactory.setCallBase(true);
    stubOperationFactory.createAddShardMapGlobalOperation3Param
        = (smm, opName, ssm) -> new NTimeFailingAddShardMapGlobalOperation(10, smm,
        opName, ssm);

    ShardMapManager smm = new ShardMapManager(
        new SqlShardMapManagerCredentials(Globals.SHARD_MAP_MANAGER_CONN_STRING),
        new SqlStoreConnectionFactory(), stubOperationFactory, new CacheStore(),
        ShardMapManagerLoadPolicy.Lazy, new RetryPolicy(1, Duration.ZERO, Duration.ZERO,
        Duration.ZERO), RetryBehavior.getDefaultRetryBehavior());

    boolean storeOperationFailed = false;
    try {
      ListShardMap<Integer> lsm = smm.createListShardMap(ShardMapManagerTest.shardMapName,
          ShardKeyType.Int32);
      assert lsm != null;
      assert Objects.equals(ShardMapManagerTest.shardMapName, lsm.getName());
    } catch (ShardManagementException sme) {
      assert ShardManagementErrorCategory.ShardMapManager == sme.getErrorCategory();
      assert ShardManagementErrorCode.StorageOperationFailure == sme.getErrorCode();
      storeOperationFailed = true;
    }

    assert storeOperationFailed;
  }

  /**
   * Create range shard map, do not commit GSM transaction.
   */
<<<<<<< HEAD
  /*@Test
  @Category(value = ExcludeFromGatedCheckin.class)*/
  public void createRangeShardMapAbortGSM() {
=======
  @Test
  @Category(value = ExcludeFromGatedCheckin.class)
  public void createRangeShardMapAbortGsm() {
>>>>>>> 423a508d
    StubStoreOperationFactory stubOperationFactory = new StubStoreOperationFactory();
    stubOperationFactory.setCallBase(true);
    stubOperationFactory.createAddShardMapGlobalOperation3Param =
        (smm, opName, ssm) -> new NTimeFailingAddShardMapGlobalOperation(10, smm, opName,
            ssm);

    ShardMapManager smm = new ShardMapManager(
        new SqlShardMapManagerCredentials(Globals.SHARD_MAP_MANAGER_CONN_STRING),
        new SqlStoreConnectionFactory(), stubOperationFactory, new CacheStore(),
        ShardMapManagerLoadPolicy.Lazy, new RetryPolicy(1, Duration.ZERO, Duration.ZERO,
        Duration.ZERO), RetryBehavior.getDefaultRetryBehavior());

    boolean storeOperationFailed = false;
    try {
      RangeShardMap<Integer> rsm =
          smm.createRangeShardMap(ShardMapManagerTest.shardMapName, ShardKeyType.Int32);
      assert rsm != null;
      assert Objects.equals(ShardMapManagerTest.shardMapName, rsm.getName());
    } catch (ShardManagementException sme) {
      assert ShardManagementErrorCategory.ShardMapManager == sme.getErrorCategory();
      assert ShardManagementErrorCode.StorageOperationFailure == sme.getErrorCode();
      storeOperationFailed = true;
    }

    assert storeOperationFailed;
  }

  private class NTimeFailingAddShardMapGlobalOperation extends AddShardMapGlobalOperation {

    private int failureCountMax;
    private int currentFailureCount;

    public NTimeFailingAddShardMapGlobalOperation(int failureCountMax,
        ShardMapManager shardMapManager, String operationName, StoreShardMap shardMap) {
      super(shardMapManager, operationName, shardMap);
      this.failureCountMax = failureCountMax;
      currentFailureCount = 0;
    }

    @Override
    public StoreResults doGlobalExecute(IStoreTransactionScope ts) {
      if (currentFailureCount < failureCountMax) {
        currentFailureCount++;

        throw new StoreException("", ShardMapFaultHandlingTest.TransientSqlException);
      } else {
        return super.doGlobalExecute(ts);
      }
    }
  }

  private class NTimeFailingRemoveShardMapGlobalOperation extends AddShardMapGlobalOperation {

    private int failureCountMax;
    private int currentFailureCount;

    public NTimeFailingRemoveShardMapGlobalOperation(int failureCountMax,
        ShardMapManager shardMapManager, String operationName, StoreShardMap shardMap) {
      super(shardMapManager, operationName, shardMap);
      this.failureCountMax = failureCountMax;
      currentFailureCount = 0;
    }

    @Override
    public StoreResults doGlobalExecute(IStoreTransactionScope ts) {
      if (currentFailureCount < failureCountMax) {
        currentFailureCount++;

        throw new StoreException("", ShardMapFaultHandlingTest.TransientSqlException);
      } else {
        return super.doGlobalExecute(ts);
      }
    }
  }
}<|MERGE_RESOLUTION|>--- conflicted
+++ resolved
@@ -405,8 +405,8 @@
   /**
    * Remove a default shard map from shard map manager, do not remove it from cache.
    */
-  /*@Test
-  @Category(value = ExcludeFromGatedCheckin.class)*/
+  @Test
+  @Category(value = ExcludeFromGatedCheckin.class)
   public void removeListShardMapNoCacheUpdate() {
 
     StubCacheStore stubCacheStore = new StubCacheStore();
@@ -467,15 +467,9 @@
   /**
    * Remove a default shard map from shard map manager, do not commit GSM transaction.
    */
-<<<<<<< HEAD
-  /*@Test
-  @Category(value = ExcludeFromGatedCheckin.class)*/
-  public void removeListShardMapAbortGSM() {
-=======
   @Test
   @Category(value = ExcludeFromGatedCheckin.class)
   public void removeListShardMapAbortGsm() {
->>>>>>> 423a508d
     StubStoreOperationFactory stubStoreOperationFactory = new StubStoreOperationFactory();
     stubStoreOperationFactory.setCallBase(true);
     stubStoreOperationFactory.createRemoveShardMapGlobalOperationShardMapManagerStringIStoreShardMap
@@ -514,15 +508,9 @@
   /**
    * Create list shard map, do not commit GSM transaction.
    */
-<<<<<<< HEAD
-  /*@Test
-  @Category(value = ExcludeFromGatedCheckin.class)*/
-  public void createListShardMapAbortGSM() {
-=======
   @Test
   @Category(value = ExcludeFromGatedCheckin.class)
   public void createListShardMapAbortGsm() {
->>>>>>> 423a508d
     StubStoreOperationFactory stubOperationFactory = new StubStoreOperationFactory();
     stubOperationFactory.setCallBase(true);
     stubOperationFactory.createAddShardMapGlobalOperation3Param
@@ -553,15 +541,9 @@
   /**
    * Create range shard map, do not commit GSM transaction.
    */
-<<<<<<< HEAD
-  /*@Test
-  @Category(value = ExcludeFromGatedCheckin.class)*/
-  public void createRangeShardMapAbortGSM() {
-=======
   @Test
   @Category(value = ExcludeFromGatedCheckin.class)
   public void createRangeShardMapAbortGsm() {
->>>>>>> 423a508d
     StubStoreOperationFactory stubOperationFactory = new StubStoreOperationFactory();
     stubOperationFactory.setCallBase(true);
     stubOperationFactory.createAddShardMapGlobalOperation3Param =
