package com.microsoft.azure.elasticdb.shard.unittests;

import static org.junit.Assert.assertEquals;
import static org.junit.Assert.assertFalse;
import static org.junit.Assert.assertNotNull;
import static org.junit.Assert.assertNull;
import static org.junit.Assert.assertTrue;

import com.microsoft.azure.elasticdb.core.commons.helpers.ReferenceObjectHelper;
import com.microsoft.azure.elasticdb.core.commons.transientfaulthandling.RetryBehavior;
import com.microsoft.azure.elasticdb.core.commons.transientfaulthandling.RetryPolicy;
import com.microsoft.azure.elasticdb.shard.base.Shard;
import com.microsoft.azure.elasticdb.shard.base.ShardCreationInfo;
import com.microsoft.azure.elasticdb.shard.base.ShardKeyType;
import com.microsoft.azure.elasticdb.shard.base.ShardLocation;
import com.microsoft.azure.elasticdb.shard.base.ShardStatus;
import com.microsoft.azure.elasticdb.shard.base.ShardUpdate;
import com.microsoft.azure.elasticdb.shard.cache.CacheStore;
import com.microsoft.azure.elasticdb.shard.category.ExcludeFromGatedCheckin;
import com.microsoft.azure.elasticdb.shard.map.ShardMap;
import com.microsoft.azure.elasticdb.shard.mapmanager.ShardManagementErrorCategory;
import com.microsoft.azure.elasticdb.shard.mapmanager.ShardManagementErrorCode;
import com.microsoft.azure.elasticdb.shard.mapmanager.ShardManagementException;
import com.microsoft.azure.elasticdb.shard.mapmanager.ShardMapManager;
import com.microsoft.azure.elasticdb.shard.mapmanager.ShardMapManagerCreateMode;
import com.microsoft.azure.elasticdb.shard.mapmanager.ShardMapManagerFactory;
import com.microsoft.azure.elasticdb.shard.mapmanager.ShardMapManagerLoadPolicy;
import com.microsoft.azure.elasticdb.shard.mapper.ConnectionOptions;
import com.microsoft.azure.elasticdb.shard.sqlstore.SqlShardMapManagerCredentials;
import com.microsoft.azure.elasticdb.shard.sqlstore.SqlStoreConnectionFactory;
import com.microsoft.azure.elasticdb.shard.store.IStoreTransactionScope;
import com.microsoft.azure.elasticdb.shard.store.StoreException;
import com.microsoft.azure.elasticdb.shard.store.StoreLogEntry;
import com.microsoft.azure.elasticdb.shard.store.StoreResults;
import com.microsoft.azure.elasticdb.shard.store.StoreShard;
import com.microsoft.azure.elasticdb.shard.store.StoreShardMap;
import com.microsoft.azure.elasticdb.shard.storeops.map.AddShardOperation;
import com.microsoft.azure.elasticdb.shard.storeops.map.RemoveShardOperation;
import com.microsoft.azure.elasticdb.shard.storeops.map.UpdateShardOperation;
import com.microsoft.azure.elasticdb.shard.stubhelper.Func1Param;
import com.microsoft.azure.elasticdb.shard.stubs.StubAddShardOperation;
import com.microsoft.azure.elasticdb.shard.stubs.StubRemoveShardOperation;
import com.microsoft.azure.elasticdb.shard.stubs.StubStoreOperationFactory;
import com.microsoft.azure.elasticdb.shard.stubs.StubUpdateShardOperation;
import java.sql.Connection;
import java.sql.DriverManager;
import java.sql.SQLException;
import java.sql.Statement;
import java.time.Duration;
import java.util.Iterator;
import java.util.List;
import org.junit.After;
import org.junit.AfterClass;
import org.junit.Before;
import org.junit.BeforeClass;
import org.junit.Test;
import org.junit.experimental.categories.Category;

/**
 * Test related to ShardMap class and it's methods.
 */
public class ShardMapTest {

  /**
   * Sharded databases to create for the test.
   */
  private static String[] shardDbs = new String[]{"shard1", "shard2"};

  /**
   * Default shard map name.
   */
  private static String defaultShardMapName = "CustomersDefault";

  /**
   * Helper function to clean default shard map.
   */
  private static void cleanShardMapsHelper() {
    ShardMapManager smm = ShardMapManagerFactory.getSqlShardMapManager(
        Globals.SHARD_MAP_MANAGER_CONN_STRING, ShardMapManagerLoadPolicy.Lazy);

    // Remove all existing mappings from the list shard map.
    ShardMap sm = smm.getShardMap(ShardMapTest.defaultShardMapName);
    assertNotNull(sm);

    // Remove all shards from list shard map
    Iterable<Shard> s = sm.getShards();
    try {
      for (Shard value : s) {
        sm.deleteShard(value);
      }
    } catch (Exception e) {
      e.printStackTrace();
    }
  }

  /**
   * Initializes common state for tests in this class.
   */
  @BeforeClass
  public static void shardMapTestsInitialize() throws SQLException {
    Connection conn = null;
    try {
      conn = DriverManager.getConnection(Globals.SHARD_MAP_MANAGER_TEST_CONN_STRING);
      try (Statement stmt = conn.createStatement()) {
        // Create ShardMapManager database
        String query =
            String.format(Globals.CREATE_DATABASE_QUERY, Globals.SHARD_MAP_MANAGER_DATABASE_NAME);
        stmt.executeUpdate(query);
      } catch (SQLException ex) {
        ex.printStackTrace();
      }

      // Create shard databases
      for (int i = 0; i < ShardMapTest.shardDbs.length; i++) {
        try (Statement stmt = conn.createStatement()) {
          String query = String.format(Globals.DROP_DATABASE_QUERY, ShardMapTest.shardDbs[i]);
          stmt.executeUpdate(query);
        } catch (SQLException ex) {
          ex.printStackTrace();
        }
        try (Statement stmt = conn.createStatement()) {
          String query = String.format(Globals.CREATE_DATABASE_QUERY, ShardMapTest.shardDbs[i]);
          stmt.executeUpdate(query);
        } catch (SQLException ex) {
          ex.printStackTrace();
        }
      }

      // Create shard map manager.
      ShardMapManagerFactory.createSqlShardMapManager(Globals.SHARD_MAP_MANAGER_CONN_STRING,
          ShardMapManagerCreateMode.ReplaceExisting);

      // Create default shard map.
      ShardMapManager smm = ShardMapManagerFactory.getSqlShardMapManager(
          Globals.SHARD_MAP_MANAGER_CONN_STRING, ShardMapManagerLoadPolicy.Lazy);

      ShardMap sm = smm.createListShardMap(ShardMapTest.defaultShardMapName, ShardKeyType.Int32);
      assertNotNull(sm);
      assertEquals(ShardMapTest.defaultShardMapName, sm.getName());

    } catch (Exception e) {
      System.out.printf("Failed to connect to SQL database: " + e.getMessage());
    } finally {
      if (conn != null && !conn.isClosed()) {
        conn.close();
      }
    }
  }

  /**
   * Cleans up common state for the all tests in this class.
   */
  @AfterClass
  public static void shardMapTestsCleanup() throws SQLException {
    Connection conn = null;
    try {
      conn = DriverManager.getConnection(Globals.SHARD_MAP_MANAGER_TEST_CONN_STRING);

      // Drop shard databases
      for (int i = 0; i < ShardMapTest.shardDbs.length; i++) {
        try (Statement stmt = conn.createStatement()) {
          String query = String.format(Globals.DROP_DATABASE_QUERY, ShardMapTest.shardDbs[i]);
          stmt.executeUpdate(query);
        } catch (SQLException ex) {
          ex.printStackTrace();
        }
      }

      // Drop shard map manager database
      try (Statement stmt = conn.createStatement()) {
        String query =
            String.format(Globals.DROP_DATABASE_QUERY, Globals.SHARD_MAP_MANAGER_DATABASE_NAME);
        stmt.executeUpdate(query);
      } catch (SQLException ex) {
        ex.printStackTrace();
      }

    } catch (Exception e) {
      System.out.printf("Failed to connect to SQL database: " + e.getMessage());
    } finally {
      if (conn != null && !conn.isClosed()) {
        conn.close();
      }
    }
  }

  /**
   * Initializes common state per-test.
   */
  @Before
  public void shardMapTestInitialize() {
    ShardMapTest.cleanShardMapsHelper();
  }

  /**
   * Cleans up common state per-test.
   */
  @After
  public void shardMapTestCleanup() {
    ShardMapTest.cleanShardMapsHelper();
  }

  /**
   * Add a shard to shard map.
   */
  @Test
  @Category(value = ExcludeFromGatedCheckin.class)
  public void createShardDefault() throws SQLException {
    ShardMapManager smm = ShardMapManagerFactory.getSqlShardMapManager(
        Globals.SHARD_MAP_MANAGER_CONN_STRING, ShardMapManagerLoadPolicy.Lazy);

    ShardMap sm = smm.getShardMap(ShardMapTest.defaultShardMapName);
    assertNotNull(sm);

    // TODO: shard location with sqlprotocol and port name provided
    ShardLocation s1 = new ShardLocation(Globals.TEST_CONN_SERVER_NAME, ShardMapTest.shardDbs[0]);

    Shard shardNew = sm.createShard(s1);

    assertNotNull(shardNew);

    assertEquals(s1.toString(), shardNew.getLocation().toString());
    assertEquals(s1.toString(), sm.getShard(s1).getLocation().toString());

    try (Connection conn =
        shardNew.openConnection(Globals.SHARD_USER_CONN_STRING, ConnectionOptions.Validate)) {
      // TODO?
      conn.close();
    }
  }

  /**
   * Add a duplicate shard to shard map.
   */
  @Test
  @Category(value = ExcludeFromGatedCheckin.class)
  public void createShardDuplicate() {
    ShardMapManager smm = ShardMapManagerFactory.getSqlShardMapManager(
        Globals.SHARD_MAP_MANAGER_CONN_STRING, ShardMapManagerLoadPolicy.Lazy);

    ShardMap sm = smm.getShardMap(ShardMapTest.defaultShardMapName);

    assertNotNull(sm);

    ShardLocation s1 = new ShardLocation(Globals.TEST_CONN_SERVER_NAME, ShardMapTest.shardDbs[0]);

    Shard shardNew = sm.createShard(s1);

    assertNotNull(shardNew);

    boolean addFailed = false;

    try {
      sm.createShard(s1);
    } catch (ShardManagementException sme) {
      assertEquals(ShardManagementErrorCategory.ShardMap, sme.getErrorCategory());
      assertEquals(ShardManagementErrorCode.ShardLocationAlreadyExists, sme.getErrorCode());
      addFailed = true;
    }
    assertTrue(addFailed);
  }

  /**
   * Add a shard with null location to shard map.
   */
  @Test
  @Category(value = ExcludeFromGatedCheckin.class)
  public void createShardNullLocation() {
    ShardMapManager smm = ShardMapManagerFactory.getSqlShardMapManager(
        Globals.SHARD_MAP_MANAGER_CONN_STRING, ShardMapManagerLoadPolicy.Lazy);

    ShardMap sm = smm.getShardMap(ShardMapTest.defaultShardMapName);
    assertNotNull(sm);

    boolean addFailed = false;

    try {
      new ShardLocation("", "");
    } catch (IllegalArgumentException ex) {
      addFailed = true;
    }

    assertTrue(addFailed);
  }

  /**
   * Remove existing shard from shard map.
   */
  @Test
  @Category(value = ExcludeFromGatedCheckin.class)
  public void deleteShardDefault() {
    ShardMapManager smm = ShardMapManagerFactory.getSqlShardMapManager(
        Globals.SHARD_MAP_MANAGER_CONN_STRING, ShardMapManagerLoadPolicy.Lazy);
    ShardMap sm = smm.getShardMap(ShardMapTest.defaultShardMapName);
    assertNotNull(sm);

    ShardLocation s1 = new ShardLocation(Globals.TEST_CONN_SERVER_NAME, ShardMapTest.shardDbs[0]);

    Shard shardNew = sm.createShard(s1);

    assertNotNull(shardNew);

    sm.deleteShard(shardNew);

    ReferenceObjectHelper<Shard> refShard = new ReferenceObjectHelper<>(shardNew);
    sm.tryGetShard(s1, refShard);
    assertNull(refShard.argValue);
  }

  /**
   * Remove an already removed shard from shard map.
   */
  @Test
  @Category(value = ExcludeFromGatedCheckin.class)
  public void deleteShardDuplicate() {
    ShardMapManager smm = ShardMapManagerFactory.getSqlShardMapManager(
        Globals.SHARD_MAP_MANAGER_CONN_STRING, ShardMapManagerLoadPolicy.Lazy);

    ShardMap sm = smm.getShardMap(ShardMapTest.defaultShardMapName);
    assertNotNull(sm);

    ShardLocation s1 = new ShardLocation(Globals.TEST_CONN_SERVER_NAME, ShardMapTest.shardDbs[0]);

    Shard shardNew = sm.createShard(s1);

    assertNotNull(shardNew);

    sm.deleteShard(shardNew);

    boolean removeFailed = false;

    try {
      sm.deleteShard(shardNew);
    } catch (ShardManagementException sme) {
      assertEquals(ShardManagementErrorCategory.ShardMap, sme.getErrorCategory());
      assertEquals(ShardManagementErrorCode.ShardDoesNotExist, sme.getErrorCode());
      removeFailed = true;
    }
    assertTrue(removeFailed);

  }

  /**
   * Remove a shard with shard version mismatch.
   */
  @Test
  @Category(value = ExcludeFromGatedCheckin.class)
  public void deleteShardVersionMismatch() {
    ShardMapManager smm = ShardMapManagerFactory.getSqlShardMapManager(
        Globals.SHARD_MAP_MANAGER_CONN_STRING, ShardMapManagerLoadPolicy.Lazy);

    ShardMap sm = smm.getShardMap(ShardMapTest.defaultShardMapName);
    assertNotNull(sm);

    ShardLocation s1 =
        new ShardLocation(Globals.TEST_CONN_SERVER_NAME, Globals.SHARD_MAP_MANAGER_DATABASE_NAME);

    Shard shardNew = sm.createShard(s1);

    // Update shard to increment version

    ShardUpdate su = new ShardUpdate();
    su.setStatus(ShardStatus.Offline);

    sm.updateShard(shardNew, su);

    boolean removeFailed = false;

    try {
      sm.deleteShard(shardNew);
    } catch (ShardManagementException sme) {
      assertEquals(ShardManagementErrorCategory.ShardMap, sme.getErrorCategory());
      assertEquals(ShardManagementErrorCode.ShardVersionMismatch, sme.getErrorCode());
      removeFailed = true;
    }

    assertTrue(removeFailed);
  }

  /**
   * Update shard.
   */
  @Test
  @Category(value = ExcludeFromGatedCheckin.class)
  public void updateShard() {
    ShardMapManager smm = ShardMapManagerFactory.getSqlShardMapManager(
        Globals.SHARD_MAP_MANAGER_CONN_STRING, ShardMapManagerLoadPolicy.Lazy);

    ShardMap sm = smm.getShardMap(ShardMapTest.defaultShardMapName);
    assertNotNull(sm);

    ShardLocation s1 = new ShardLocation(Globals.TEST_CONN_SERVER_NAME, ShardMapTest.shardDbs[0]);

    Shard shardNew = sm.createShard(new ShardCreationInfo(s1, ShardStatus.Online));

    ShardUpdate su = new ShardUpdate();
    su.setStatus(ShardStatus.Offline);

    Shard shardUpdated = sm.updateShard(shardNew, su);
    assertNotNull(shardNew);
    assertNotNull(shardUpdated);
  }

  /**
   * Update shard with version mismatch.
   */
  @Test
  @Category(value = ExcludeFromGatedCheckin.class)
  public void updateShardVersionMismatch() {
    ShardMapManager smm = ShardMapManagerFactory.getSqlShardMapManager(
        Globals.SHARD_MAP_MANAGER_CONN_STRING, ShardMapManagerLoadPolicy.Lazy);

    ShardMap sm = smm.getShardMap(ShardMapTest.defaultShardMapName);
    assertNotNull(sm);

    ShardLocation s1 = new ShardLocation(Globals.TEST_CONN_SERVER_NAME, ShardMapTest.shardDbs[0]);

    Shard shardNew = sm.createShard(new ShardCreationInfo(s1, ShardStatus.Online));

    ShardUpdate su = new ShardUpdate();
    su.setStatus(ShardStatus.Offline);

    Shard shardUpdated = sm.updateShard(shardNew, su);
    assertNotNull(shardNew);
    assertNotNull(shardUpdated);

    boolean updateFailed = false;

    try {
      sm.updateShard(shardNew, su);
    } catch (ShardManagementException sme) {
      assertEquals(ShardManagementErrorCategory.ShardMap, sme.getErrorCategory());
      assertEquals(ShardManagementErrorCode.ShardVersionMismatch, sme.getErrorCode());
      updateFailed = true;
    }
    assertTrue(updateFailed);
  }

  /**
   * Validate shard.
   */
  @Test
  @Category(value = ExcludeFromGatedCheckin.class)
  public void validateShard() throws SQLException {
    ShardMapManager smm = ShardMapManagerFactory.getSqlShardMapManager(
        Globals.SHARD_MAP_MANAGER_CONN_STRING, ShardMapManagerLoadPolicy.Lazy);

    ShardMap sm = smm.getShardMap(ShardMapTest.defaultShardMapName);
    assertNotNull(sm);

    ShardLocation s1 = new ShardLocation(Globals.TEST_CONN_SERVER_NAME, ShardMapTest.shardDbs[0]);

    Shard shardNew = sm.createShard(new ShardCreationInfo(s1, ShardStatus.Online));

    ShardUpdate su = new ShardUpdate();
    su.setStatus(ShardStatus.Offline);

    Shard shardUpdated = sm.updateShard(shardNew, su);
    assertNotNull(shardUpdated);

    boolean validationFailed = false;

    try (Connection conn =
        shardNew.openConnection(Globals.SHARD_USER_CONN_STRING, ConnectionOptions.Validate)) {
      conn.close();
    } catch (ShardManagementException sme) {
      validationFailed = true;
      assertEquals(ShardManagementErrorCategory.Validation, sme.getErrorCategory());
      assertEquals(ShardManagementErrorCode.ShardVersionMismatch, sme.getErrorCode());
    }

    assertTrue(validationFailed);

    validationFailed = false;

    try (Connection conn =
        shardUpdated.openConnection(Globals.SHARD_USER_CONN_STRING, ConnectionOptions.Validate)) {
      conn.close();
    } catch (ShardManagementException ex) {
      validationFailed = true;
    }

    assertFalse(validationFailed);
  }

  /**
   * Add a shard to shard map, abort transaction in GSM.
   */
  /*@Test
  @Category(value = ExcludeFromGatedCheckin.class)*/
<<<<<<< HEAD
  public void createShardAbortGSM() {
=======
  public void createShardAbortGsm() {
>>>>>>> 423a508d
    int retryCount = 0;

    // TODO EventHandler<RetryingEventArgs> eventHandler = (sender, arg) ->
    // {
    retryCount++;
    // };

    StubStoreOperationFactory stubStoreOperationFactory = new StubStoreOperationFactory();
    stubStoreOperationFactory.setCallBase(true);
    stubStoreOperationFactory.createAddShardOperationShardMapManagerIStoreShardMapIStoreShard =
        (smm, sm, s) -> new NTimeFailingAddShardOperation(10, smm, sm, s);

    ShardMapManager smm = new ShardMapManager(
        new SqlShardMapManagerCredentials(Globals.SHARD_MAP_MANAGER_CONN_STRING),
        new SqlStoreConnectionFactory(), stubStoreOperationFactory, new CacheStore(),
        ShardMapManagerLoadPolicy.Lazy, new RetryPolicy(5, Duration.ZERO, Duration.ZERO,
        Duration.ZERO), RetryBehavior.getDefaultRetryBehavior());

    ShardMap sm = smm.getShardMap(ShardMapTest.defaultShardMapName);

    assert sm != null;

    ShardLocation sl = new ShardLocation(Globals.TEST_CONN_SERVER_NAME, ShardMapTest.shardDbs[0]);

    boolean storeOperationFailed = false;

    // TODO:smm.ShardMapManagerRetrying += eventHandler;

    try {
      Shard shardNew = sm.createShard(sl);
      assert shardNew != null;
    } catch (ShardManagementException sme) {
      assert ShardManagementErrorCategory.ShardMap == sme.getErrorCategory();
      assert ShardManagementErrorCode.StorageOperationFailure == sme.getErrorCode();
      storeOperationFailed = true;
    }

    // TODO:smm.ShardMapManagerRetrying -= eventHandler;

    assert 5 == retryCount;

    assert storeOperationFailed;

    // verify that shard map does not have any shards.
    int count = 0;
    List<Shard> shardList = sm.getShards();

    Iterator<Shard> shardIterator = shardList.iterator();
    while (shardIterator.hasNext()) {
      count++;
    }
    assert 0 == count;
  }

  /**
   * Add a shard to shard map, abort transaction in GSM Do and GSM Undo.
   */
  /*@Test
  @Category(value = ExcludeFromGatedCheckin.class)*/
<<<<<<< HEAD
  public void createShardAbortGSMDoAndLSMUndo() {
=======
  public void createShardAbortGsmDoAndLsmUndo() {
>>>>>>> 423a508d
    final boolean shouldThrow = true;

    StubStoreOperationFactory stubOperationFactory = new StubStoreOperationFactory();
    stubOperationFactory.setCallBase(true);
    stubOperationFactory.createAddShardOperationShardMapManagerIStoreShardMapIStoreShard =
        (smm, sm, s) -> {
          StubAddShardOperation op = new StubAddShardOperation(smm, sm, s);
          op.setCallBase(true);
          op.doGlobalPostLocalExecuteIStoreTransactionScope = (ts) -> {
            if (shouldThrow) {
              throw new StoreException("", ShardMapFaultHandlingTest.TransientSqlException);
            } else {
              Object original = op.doGlobalPostLocalExecuteIStoreTransactionScope;
              op.doGlobalPostLocalExecuteIStoreTransactionScope = null;
              try {
                return op.doGlobalPostLocalExecute(ts);
              } finally {
                op.doGlobalPostLocalExecuteIStoreTransactionScope =
                    (Func1Param<IStoreTransactionScope, StoreResults>) original;
              }
            }
          };
          op.undoLocalSourceExecuteIStoreTransactionScope = (ts) -> {
            if (shouldThrow) {
              throw new StoreException("", ShardMapFaultHandlingTest.TransientSqlException);
            } else {
              Object original = op.undoLocalSourceExecuteIStoreTransactionScope;
              op.undoLocalSourceExecuteIStoreTransactionScope = null;
              try {
                return op.undoLocalSourceExecute(ts);
              } finally {
                op.undoLocalSourceExecuteIStoreTransactionScope =
                    (Func1Param<IStoreTransactionScope, StoreResults>) original;
              }
            }
          };
          return op;
        };

    ShardMapManager smm = new ShardMapManager(
        new SqlShardMapManagerCredentials(Globals.SHARD_MAP_MANAGER_CONN_STRING),
        new SqlStoreConnectionFactory(), stubOperationFactory, new CacheStore(),
        ShardMapManagerLoadPolicy.Lazy, new RetryPolicy(1, Duration.ZERO, Duration.ZERO,
        Duration.ZERO), RetryBehavior.getDefaultRetryBehavior());

    ShardMap sm = smm.getShardMap(ShardMapTest.defaultShardMapName);

    assert sm != null;

    ShardLocation sl = new ShardLocation(Globals.TEST_CONN_SERVER_NAME, ShardMapTest.shardDbs[0]);

    boolean storeOperationFailed = false;
    try {
      Shard shardNew = sm.createShard(sl);
      assert shardNew != null;
    } catch (ShardManagementException sme) {
      assert ShardManagementErrorCategory.ShardMap == sme.getErrorCategory();
      assert ShardManagementErrorCode.StorageOperationFailure == sme.getErrorCode();
      storeOperationFailed = true;
    }

    assert storeOperationFailed;

    // Obtain the pending operations.
    List<StoreLogEntry> pendingOperations = ShardMapperTest.getPendingStoreOperations();
    assert pendingOperations.size() == 1;

    // verify that shard map does not have any shards.
    assert 0 == sm.getShards().size();

    storeOperationFailed = false;
    try {
      Shard shardNew = sm.createShard(sl);
      assert shardNew != null;
    } catch (ShardManagementException e) {
      storeOperationFailed = true;
    }

    assert !storeOperationFailed;
    assert 1 == sm.getShards().size();
  }

  /*@Test
  @Category(value = ExcludeFromGatedCheckin.class)*/
<<<<<<< HEAD
  public void deleteShardAbortGSM() {
=======
  public void deleteShardAbortGsm() {
>>>>>>> 423a508d
    StubStoreOperationFactory stubOperationFactory = new StubStoreOperationFactory();
    stubOperationFactory.setCallBase(true);
    stubOperationFactory.createRemoveShardOperationShardMapManagerIStoreShardMapIStoreShard =
        (smm, sm, s) -> new NTimeFailingRemoveShardOperation(10, smm, sm, s);

    ShardMapManager smm = new ShardMapManager(
        new SqlShardMapManagerCredentials(Globals.SHARD_MAP_MANAGER_CONN_STRING),
        new SqlStoreConnectionFactory(), stubOperationFactory, new CacheStore(),
        ShardMapManagerLoadPolicy.Lazy, new RetryPolicy(1, Duration.ZERO, Duration.ZERO,
        Duration.ZERO), RetryBehavior.getDefaultRetryBehavior());

    ShardMap sm = smm.getShardMap(ShardMapTest.defaultShardMapName);
    assert sm != null;

    ShardLocation sl = new ShardLocation(Globals.TEST_CONN_SERVER_NAME, ShardMapTest.shardDbs[0]);

    Shard shardNew = sm.createShard(sl);

    assert shardNew != null;

    boolean storeOperationFailed = false;
    try {
      sm.deleteShard(shardNew);
    } catch (ShardManagementException sme) {
      assert ShardManagementErrorCategory.ShardMap == sme.getErrorCategory();
      assert ShardManagementErrorCode.StorageOperationFailure == sme.getErrorCode();
      storeOperationFailed = true;
    }

    assert storeOperationFailed;

    // verify that the shard exists in store.
    Shard shardValidate = sm.getShard(sl);
    assert shardValidate != null;
  }

  /*@Test
  @Category(value = ExcludeFromGatedCheckin.class)*/
<<<<<<< HEAD
  public void deleteShardAbortGSMDoAndLSMUndo() {
=======
  public void deleteShardAbortGsmDoAndLsmUndo() {
>>>>>>> 423a508d
    final boolean shouldThrow = true;

    StubStoreOperationFactory stubStoreOperationFactory = new StubStoreOperationFactory();
    stubStoreOperationFactory.setCallBase(true);
    stubStoreOperationFactory.createRemoveShardOperationShardMapManagerIStoreShardMapIStoreShard =
        (smm, sm, s) -> {
          StubRemoveShardOperation op = new StubRemoveShardOperation(smm, sm, s);
          op.setCallBase(true);
          op.doGlobalPostLocalExecuteIStoreTransactionScope = (ts) -> {
            if (shouldThrow) {
              throw new StoreException("", ShardMapFaultHandlingTest.TransientSqlException);
            } else {
              Object original = op.doGlobalPostLocalExecuteIStoreTransactionScope;
              op.doGlobalPostLocalExecuteIStoreTransactionScope = null;
              try {
                return op.doGlobalPostLocalExecute(ts);
              } finally {
                op.doGlobalPostLocalExecuteIStoreTransactionScope =
                    (Func1Param<IStoreTransactionScope, StoreResults>) original;
              }
            }
          };
          op.undoLocalSourceExecuteIStoreTransactionScope = (ts) -> {
            if (shouldThrow) {
              throw new StoreException("", ShardMapFaultHandlingTest.TransientSqlException);
            } else {
              Object original = op.undoLocalSourceExecuteIStoreTransactionScope;
              op.undoLocalSourceExecuteIStoreTransactionScope = null;
              try {
                return op.undoLocalSourceExecute(ts);
              } finally {
                op.undoLocalSourceExecuteIStoreTransactionScope =
                    (Func1Param<IStoreTransactionScope, StoreResults>) original;
              }
            }
          };
          return op;
        };

    ShardMapManager smm = new ShardMapManager(
        new SqlShardMapManagerCredentials(Globals.SHARD_MAP_MANAGER_CONN_STRING),
        new SqlStoreConnectionFactory(), stubStoreOperationFactory, new CacheStore(),
        ShardMapManagerLoadPolicy.Lazy, new RetryPolicy(1, Duration.ZERO, Duration.ZERO,
        Duration.ZERO), RetryBehavior.getDefaultRetryBehavior());

    ShardMap sm = smm.getShardMap(ShardMapTest.defaultShardMapName);
    assert sm != null;

    ShardLocation sl = new ShardLocation(Globals.TEST_CONN_SERVER_NAME, ShardMapTest.shardDbs[0]);

    Shard shardNew = sm.createShard(sl);

    assert shardNew != null;

    boolean storeOperationFailed = false;
    try {
      sm.deleteShard(shardNew);
    } catch (ShardManagementException sme) {
      assert ShardManagementErrorCategory.ShardMap == sme.getErrorCategory();
      assert ShardManagementErrorCode.StorageOperationFailure == sme.getErrorCode();
      storeOperationFailed = true;
    }

    assert storeOperationFailed;

    // verify that the shard exists in store.
    Shard shardValidate = sm.getShard(sl);
    assert shardValidate != null;

    // Obtain the pending operations.
    List<StoreLogEntry> pendingOperations = ShardMapperTest.getPendingStoreOperations();
    assert pendingOperations.size() == 1;

    storeOperationFailed = false;
    try {
      sm.deleteShard(shardNew);
    } catch (ShardManagementException e) {
      storeOperationFailed = true;
    }

    assert !storeOperationFailed;
    assert 0 == sm.getShards().size();
  }

  /*@Test
  @Category(value = ExcludeFromGatedCheckin.class)*/
<<<<<<< HEAD
  public void updateShardAbortGSM() {
=======
  public void updateShardAbortGsm() {
>>>>>>> 423a508d
    StubStoreOperationFactory stubStoreOperationFactory = new StubStoreOperationFactory();
    stubStoreOperationFactory.setCallBase(true);
    stubStoreOperationFactory.createUpdateShardOperation4Param = (smm, sm, so, sn) ->
        new NTimeFailingUpdateShardOperation(10, smm, sm, so, sn);

    ShardMapManager smm = new ShardMapManager(
        new SqlShardMapManagerCredentials(Globals.SHARD_MAP_MANAGER_CONN_STRING),
        new SqlStoreConnectionFactory(), stubStoreOperationFactory, new CacheStore(),
        ShardMapManagerLoadPolicy.Lazy, new RetryPolicy(1, Duration.ZERO, Duration.ZERO,
        Duration.ZERO), RetryBehavior.getDefaultRetryBehavior());
    ShardMap sm = smm.getShardMap(ShardMapTest.defaultShardMapName);
    assert sm != null;

    ShardLocation sl = new ShardLocation(Globals.TEST_CONN_SERVER_NAME, ShardMapTest.shardDbs[0]);

    Shard shardNew = sm.createShard(new ShardCreationInfo(sl, ShardStatus.Online));

    ShardUpdate su = new ShardUpdate();
    su.setStatus(ShardStatus.Offline);

    boolean storeOperationFailed = false;
    try {
      Shard shardUpdated = sm.updateShard(shardNew, su);
      assert shardNew != null;
    } catch (ShardManagementException sme) {
      assert ShardManagementErrorCategory.ShardMap == sme.getErrorCategory();
      assert ShardManagementErrorCode.StorageOperationFailure == sme.getErrorCode();
      storeOperationFailed = true;
    }

    assert storeOperationFailed;

    // verify that shard status is not changed.
    Shard shardValidate = sm.getShard(sl);
    assert shardNew.getStatus() == shardValidate.getStatus();
  }

  /*@Test
  @Category(value = ExcludeFromGatedCheckin.class)*/
<<<<<<< HEAD
  public void updateShardAbortGSMDoAndLSMUndo() {
=======
  public void updateShardAbortGsmDoAndLsmUndo() {
>>>>>>> 423a508d
    boolean shouldThrow = true;

    StubStoreOperationFactory stubStoreOperationFactory = new StubStoreOperationFactory();
    stubStoreOperationFactory.setCallBase(true);
    stubStoreOperationFactory.createUpdateShardOperation4Param = (smm, sm, so, sn) -> {
      StubUpdateShardOperation op = new StubUpdateShardOperation(smm, sm, so, sn);
      op.setCallBase(true);
      op.doGlobalPostLocalExecuteIStoreTransactionScope = (ts) -> {
        if (shouldThrow) {
          throw new StoreException("", ShardMapFaultHandlingTest.TransientSqlException);
        } else {
          Object original = op.doGlobalPostLocalExecuteIStoreTransactionScope;
          op.doGlobalPostLocalExecuteIStoreTransactionScope = null;
          try {
            return op.doGlobalPostLocalExecute(ts);
          } finally {
            op.doGlobalPostLocalExecuteIStoreTransactionScope =
                (Func1Param<IStoreTransactionScope, StoreResults>) original;
          }
        }
      };
      op.undoLocalSourceExecuteIStoreTransactionScope = (ts) -> {
        if (shouldThrow) {
          throw new StoreException("", ShardMapFaultHandlingTest.TransientSqlException);
        } else {
          Object original = op.undoLocalSourceExecuteIStoreTransactionScope;
          op.undoLocalSourceExecuteIStoreTransactionScope = null;
          try {
            return op.undoLocalSourceExecute(ts);
          } finally {
            op.undoLocalSourceExecuteIStoreTransactionScope =
                (Func1Param<IStoreTransactionScope, StoreResults>) original;
          }
        }
      };
      return op;
    };

    ShardMapManager smm = new ShardMapManager(
        new SqlShardMapManagerCredentials(Globals.SHARD_MAP_MANAGER_CONN_STRING),
        new SqlStoreConnectionFactory(), stubStoreOperationFactory, new CacheStore(),
        ShardMapManagerLoadPolicy.Lazy, new RetryPolicy(1, Duration.ZERO, Duration.ZERO,
        Duration.ZERO), RetryBehavior.getDefaultRetryBehavior());

    ShardMap sm = smm.getShardMap(ShardMapTest.defaultShardMapName);
    assert sm != null;

    ShardLocation sl = new ShardLocation(Globals.TEST_CONN_SERVER_NAME, ShardMapTest.shardDbs[0]);

    Shard shardNew = sm.createShard(new ShardCreationInfo(sl, ShardStatus.Online));

    ShardUpdate su = new ShardUpdate();
    su.setStatus(ShardStatus.Offline);

    boolean storeOperationFailed = false;
    try {
      Shard shardUpdated = sm.updateShard(shardNew, su);
      assert shardNew != null;
    } catch (ShardManagementException sme) {
      assert ShardManagementErrorCategory.ShardMap == sme.getErrorCategory();
      assert ShardManagementErrorCode.StorageOperationFailure == sme.getErrorCode();
      storeOperationFailed = true;
    }

    assert storeOperationFailed;

    // verify that shard status is not changed.
    Shard shardValidate = sm.getShard(sl);
    assert shardNew.getStatus() == shardValidate.getStatus();

    // Obtain the pending operations.
    // C# TO JAVA CONVERTER TODO TASK: There is no equivalent to implicit typing in Java:
    // TODO var pendingOperations = ShardMapperTest.GetPendingStoreOperations();
    // assert pendingOperations.Count() == 1;
    //
    // TODO shouldThrow = false;
    storeOperationFailed = false;
    try {
      sm.updateShard(shardNew, su);
    } catch (ShardManagementException e) {
      storeOperationFailed = true;
    }

    assert !storeOperationFailed;
    shardValidate = sm.getShard(sl);
    assert su.getStatus() == shardValidate.getStatus();
  }

  private class NTimeFailingAddShardOperation extends AddShardOperation {

    private int failureCountMax;
    private int currentFailureCount;

    public NTimeFailingAddShardOperation(int failureCountMax, ShardMapManager shardMapManager,
        StoreShardMap shardMap, StoreShard shard) {
      super(shardMapManager, shardMap, shard);
      this.failureCountMax = failureCountMax;
      currentFailureCount = 0;
    }

    @Override
    public StoreResults doGlobalPostLocalExecute(IStoreTransactionScope ts) {
      if (currentFailureCount < failureCountMax) {
        currentFailureCount++;

        throw new StoreException("", ShardMapFaultHandlingTest.TransientSqlException);
      } else {
        return super.doGlobalPostLocalExecute(ts);
      }
    }
  }

  private class NTimeFailingRemoveShardOperation extends RemoveShardOperation {

    private int failureCountMax;
    private int currentFailureCount;

    public NTimeFailingRemoveShardOperation(int failureCountMax, ShardMapManager shardMapManager,
        StoreShardMap shardMap, StoreShard shard) {
      super(shardMapManager, shardMap, shard);
      this.failureCountMax = failureCountMax;
      currentFailureCount = 0;
    }

    @Override
    public StoreResults doGlobalPostLocalExecute(IStoreTransactionScope ts) {
      if (currentFailureCount < failureCountMax) {
        currentFailureCount++;

        throw new StoreException("", ShardMapFaultHandlingTest.TransientSqlException);
      } else {
        return super.doGlobalPostLocalExecute(ts);
      }
    }
  }

  private class NTimeFailingUpdateShardOperation extends UpdateShardOperation {

    private int failureCountMax;
    private int currentFailureCount;

    public NTimeFailingUpdateShardOperation(int failureCountMax, ShardMapManager shardMapManager,
        StoreShardMap shardMap, StoreShard shardOld, StoreShard shardNew) {
      super(shardMapManager, shardMap, shardOld, shardNew);
      this.failureCountMax = failureCountMax;
      currentFailureCount = 0;
    }

    @Override
    public StoreResults doGlobalPostLocalExecute(IStoreTransactionScope ts) {
      if (currentFailureCount < failureCountMax) {
        currentFailureCount++;

        throw new StoreException("", ShardMapFaultHandlingTest.TransientSqlException);
      } else {
        return super.doGlobalPostLocalExecute(ts);
      }
    }
  }
}<|MERGE_RESOLUTION|>--- conflicted
+++ resolved
@@ -488,11 +488,7 @@
    */
   /*@Test
   @Category(value = ExcludeFromGatedCheckin.class)*/
-<<<<<<< HEAD
-  public void createShardAbortGSM() {
-=======
   public void createShardAbortGsm() {
->>>>>>> 423a508d
     int retryCount = 0;
 
     // TODO EventHandler<RetryingEventArgs> eventHandler = (sender, arg) ->
@@ -552,11 +548,7 @@
    */
   /*@Test
   @Category(value = ExcludeFromGatedCheckin.class)*/
-<<<<<<< HEAD
-  public void createShardAbortGSMDoAndLSMUndo() {
-=======
   public void createShardAbortGsmDoAndLsmUndo() {
->>>>>>> 423a508d
     final boolean shouldThrow = true;
 
     StubStoreOperationFactory stubOperationFactory = new StubStoreOperationFactory();
@@ -641,11 +633,7 @@
 
   /*@Test
   @Category(value = ExcludeFromGatedCheckin.class)*/
-<<<<<<< HEAD
-  public void deleteShardAbortGSM() {
-=======
   public void deleteShardAbortGsm() {
->>>>>>> 423a508d
     StubStoreOperationFactory stubOperationFactory = new StubStoreOperationFactory();
     stubOperationFactory.setCallBase(true);
     stubOperationFactory.createRemoveShardOperationShardMapManagerIStoreShardMapIStoreShard =
@@ -684,11 +672,7 @@
 
   /*@Test
   @Category(value = ExcludeFromGatedCheckin.class)*/
-<<<<<<< HEAD
-  public void deleteShardAbortGSMDoAndLSMUndo() {
-=======
   public void deleteShardAbortGsmDoAndLsmUndo() {
->>>>>>> 423a508d
     final boolean shouldThrow = true;
 
     StubStoreOperationFactory stubStoreOperationFactory = new StubStoreOperationFactory();
@@ -775,11 +759,7 @@
 
   /*@Test
   @Category(value = ExcludeFromGatedCheckin.class)*/
-<<<<<<< HEAD
-  public void updateShardAbortGSM() {
-=======
   public void updateShardAbortGsm() {
->>>>>>> 423a508d
     StubStoreOperationFactory stubStoreOperationFactory = new StubStoreOperationFactory();
     stubStoreOperationFactory.setCallBase(true);
     stubStoreOperationFactory.createUpdateShardOperation4Param = (smm, sm, so, sn) ->
@@ -819,11 +799,7 @@
 
   /*@Test
   @Category(value = ExcludeFromGatedCheckin.class)*/
-<<<<<<< HEAD
-  public void updateShardAbortGSMDoAndLSMUndo() {
-=======
   public void updateShardAbortGsmDoAndLsmUndo() {
->>>>>>> 423a508d
     boolean shouldThrow = true;
 
     StubStoreOperationFactory stubStoreOperationFactory = new StubStoreOperationFactory();
