# Elastic database tools for JAVA (Azure SQL Database)
The elastic database client library allows JAVA developers to create applications that use database sharding in Azure SQL Database. This repository contains the library/tools along with a sample project. For the C# version of the database tools client library, see https://github.com/Azure/elastic-db-tools. For more information on Azure SQL database tools for managing scaled out databases, see the [documentation](https://docs.microsoft.com/en-us/azure/sql-database/sql-database-elastic-database-client-library).

# Prerequisites
* A Java Developer Kit (JDK), v 1.8 or later
* [Maven](http://maven.apache.org/download.cgi)
* A logical server in Azure or local SQL Server

<<<<<<< HEAD
# Building jars and running the sample code in [sample](https://github.com/Microsoft/elastic-db-tools-for-java/tree/develop/samples)
Follow the steps below to build JAR files and get started with the sample project: 
* Clone the repository 
* From the _./elastic-db-tools_ directory, build the jars using `mvn install -D maven.test.skip=true`. This creates the jars in the _./target_ directory.
     - If you want to run the tests, use `mvn clean install` instead. You will also have to configure a test connection by adding your username, password, and logical server name for either a logical server in Azure or local SQL Server in the _./tools/src/test/resources/resource.properties_ file.
=======
# Running the sample code in [sample](https://github.com/Microsoft/elastic-db-tools-for-java/tree/develop/samples)
Follow the steps below to build the JAR files and get started with the sample project: 
* Clone the repository 
>>>>>>> 0b228e0e
* Edit the _./sample/src/main/resources/resource.properties_ file to add your username, password, and logical server name.
* From the _./sample_ directory, run the following command to build the sample project.<br>
      `mvn install`
* From the _./sample_ directory, run the following command to start the sample project. <br> 
      `mvn -q exec:java "-Dexec.mainClass=com.microsoft.azure.elasticdb.samples.elasticscalestarterkit.Program"` 

# Download
For using the released JAR, simply add the following dependancy to your POM file:
```xml
<dependency>
      <groupId>com.microsoft.azure</groupId>
      <artifactId>elastic-db-tools</artifactId>
      <version>1.0.0</version>
</dependency>
```

# Contribute code
This project welcomes contributions and suggestions. Most contributions require you to agree to a
Contributor License Agreement (CLA) declaring that you have the right to, and actually do, grant us
the rights to use your contribution. For details, visit https://cla.microsoft.com.

If you would like to become an active contributor to this project please follow the instructions provided in [Microsoft Azure Projects Contribution Guidelines](http://azure.github.io/guidelines.html).

1. Fork the repository
2. Create your branch (`git checkout -b my-new-branch`)
3. Commit your changes (`git commit -am 'Add some change/feature'`)
4. Push to the branch (`git push origin my-new-branch`)
5. Create new Pull Request

# License
The elastic database client library for Java is licensed under the MIT license. See the [LICENSE](https://github.com/Microsoft/mssql-jdbc/blob/master/LICENSE) file for more details.

# Code of conduct
This project has adopted the [Microsoft Open Source Code of Conduct](https://opensource.microsoft.com/codeofconduct/). For more information see the [Code of Conduct FAQ](https://opensource.microsoft.com/codeofconduct/faq/) or contact [opencode@microsoft.com](mailto:opencode@microsoft.com) with any additional questions or comments.<|MERGE_RESOLUTION|>--- conflicted
+++ resolved
@@ -6,17 +6,9 @@
 * [Maven](http://maven.apache.org/download.cgi)
 * A logical server in Azure or local SQL Server
 
-<<<<<<< HEAD
-# Building jars and running the sample code in [sample](https://github.com/Microsoft/elastic-db-tools-for-java/tree/develop/samples)
-Follow the steps below to build JAR files and get started with the sample project: 
-* Clone the repository 
-* From the _./elastic-db-tools_ directory, build the jars using `mvn install -D maven.test.skip=true`. This creates the jars in the _./target_ directory.
-     - If you want to run the tests, use `mvn clean install` instead. You will also have to configure a test connection by adding your username, password, and logical server name for either a logical server in Azure or local SQL Server in the _./tools/src/test/resources/resource.properties_ file.
-=======
 # Running the sample code in [sample](https://github.com/Microsoft/elastic-db-tools-for-java/tree/develop/samples)
 Follow the steps below to build the JAR files and get started with the sample project: 
 * Clone the repository 
->>>>>>> 0b228e0e
 * Edit the _./sample/src/main/resources/resource.properties_ file to add your username, password, and logical server name.
 * From the _./sample_ directory, run the following command to build the sample project.<br>
       `mvn install`
