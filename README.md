--- conflicted
+++ resolved
@@ -8,44 +8,21 @@
 * $ mvn clean install
 
 ### Completed Modules
-<<<<<<< HEAD
-* CreateShardMapManager
-* CreateRangeShardMap
-* CreateListShardMap
-* CreateShard
-* CreateRangeMapping
-* CreatePointMapping
-* GetShardMapManager
-* TryGetRangeShardMap and GetRangeShardMap
-* TryGetListShardMap and GetListShardMap
-* Data Dependent Routing
-* Multi Shard Querying
-* 65 Unit Test Cases
-=======
 * Shard Management
 * Data Dependent Routing
 * Multi Shard Querying
 * Recovery Manager
 * Shard Map Scalability
 * 91 Unit Test Cases
->>>>>>> 423a508d
 
 ### Demo
 Main class:
 https://github.com/virtuositycg/azure-elasticdb-tools/blob/master/azure-samples/src/main/java/com/microsoft/azure/elasticdb/samples/elasticscalestarterkit/Program.java
-<<<<<<< HEAD
-=======
 
 Shard Map Scalability: https://github.com/virtuositycg/azure-elasticdb-tools/blob/master/azure-elasticdb-shard/src/test/java/com/microsoft/azure/elasticdb/shardmapscalability/Program.java
->>>>>>> 423a508d
 
 Data: All Shard keys are assumed to be of type Integer
 
 ### Work in progress
-<<<<<<< HEAD
-* Recovery Manager Module
-* Unit Test cases for other modules
-=======
 * Transient Fault Handling and Retry Logic
-* Unit Test cases
->>>>>>> 423a508d
+* Unit Test cases