# Elastic database tools for JAVA (Azure SQL Database)
The elastic database client library allows JAVA developers to create applications that use database sharding in Azure SQL Database. This repository contains the library/tools along with a sample project. For the C# version of the database tools client library, see https://github.com/Azure/elastic-db-tools.

# Prerequisites
* A Java Developer Kit (JDK), v 1.8 or later
* [Maven](http://maven.apache.org/download.cgi)
* A logical server in Azure or local SQL Server

# Running the sample code in [sample](https://github.com/Microsoft/elastic-db-tools-for-java/tree/develop/samples)
Follow the steps below to build the JAR files and get started with the sample project:
* Clone the repository
* Edit the _./sample/src/main/resources/resource.properties_ file to add your username, password, and logical server name.
<<<<<<< HEAD
* From the _./sample_ directory, run `mvn install` to build the sample project.
* From the _./sample_ directory, run `mvn -q exec:java "-Dexec.mainClass=com.microsoft.azure.elasticdb.samples.elasticscalestarterkit.Program"` to start the sample project.
=======
* From the _./sample_ directory, run the following command to build the sample project.<br>
      `mvn install`
* From the _./sample_ directory, run the following command to start the sample project. <br> 
      `mvn -q exec:java "-Dexec.mainClass=com.microsoft.azure.elasticdb.samples.elasticscalestarterkit.Program"` 
>>>>>>> c2bcaa54

# Download
For using the released JAR, simply add the following dependancy to your POM file:
```xml
<dependency>
      <groupId>com.microsoft.azure</groupId>
      <artifactId>elastic-db-tools</artifactId>
      <version>1.0.0</version>
</dependency>
```
Also add the following configuration:
```xml
<build>
      <plugins>
            <plugin>
                  <groupId>org.apache.maven.plugins</groupId>
                  <artifactId>maven-dependency-plugin</artifactId>
                  <version>3.0.2</version>
                  <executions>
                        <execution>
                              <id>unpack</id>
                              <phase>generate-resources</phase>
                              <goals>
                                    <goal>unpack-dependencies</goal>
                              </goals>
                              <configuration>
                                    <includeGroupIds>com.microsoft.azure</includeGroupIds>
                                    <includeArtifactIds>elastic-db-tools</includeArtifactIds>
                                    <overWrite>true</overWrite>
                                    <includes>scripts/**</includes>
                                    <excludes>*</excludes>
                                    <outputDirectory>${project.build.directory}/core-resources</outputDirectory>
                                    <overWriteReleases>true</overWriteReleases>
                                    <overWriteSnapshots>true</overWriteSnapshots>
                              </configuration>
                        </execution>
                  </executions>
            </plugin>
      </plugins>
      <resources>
            <resource>
                  <filtering>false</filtering>
                  <directory>${project.build.directory}/core-resources</directory>
            </resource>
            <resource>
                  <filtering>false</filtering>
                  <directory>${basedir}/src/main/resources</directory>
            </resource>
      </resources>
</build>
```
# Contribute code
This project welcomes contributions and suggestions. Most contributions require you to agree to a
Contributor License Agreement (CLA) declaring that you have the right to, and actually do, grant us
the rights to use your contribution. For details, visit https://cla.microsoft.com.

If you would like to become an active contributor to this project please follow the instructions provided in [Microsoft Azure Projects Contribution Guidelines](http://azure.github.io/guidelines.html).

1. Fork the repository
2. Create your branch (`git checkout -b my-new-branch`)
3. Commit your changes (`git commit -am 'Add some change/feature'`)
4. Push to the branch (`git push origin my-new-branch`)
5. Create new Pull Request

# License
The elastic database client library for Java is licensed under the MIT license. See the [LICENSE](https://github.com/Microsoft/mssql-jdbc/blob/master/LICENSE) file for more details.

# Code of conduct
This project has adopted the [Microsoft Open Source Code of Conduct](https://opensource.microsoft.com/codeofconduct/). For more information see the [Code of Conduct FAQ](https://opensource.microsoft.com/codeofconduct/faq/) or contact [opencode@microsoft.com](mailto:opencode@microsoft.com) with any additional questions or comments.<|MERGE_RESOLUTION|>--- conflicted
+++ resolved
@@ -10,15 +10,10 @@
 Follow the steps below to build the JAR files and get started with the sample project:
 * Clone the repository
 * Edit the _./sample/src/main/resources/resource.properties_ file to add your username, password, and logical server name.
-<<<<<<< HEAD
-* From the _./sample_ directory, run `mvn install` to build the sample project.
-* From the _./sample_ directory, run `mvn -q exec:java "-Dexec.mainClass=com.microsoft.azure.elasticdb.samples.elasticscalestarterkit.Program"` to start the sample project.
-=======
 * From the _./sample_ directory, run the following command to build the sample project.<br>
       `mvn install`
 * From the _./sample_ directory, run the following command to start the sample project. <br> 
       `mvn -q exec:java "-Dexec.mainClass=com.microsoft.azure.elasticdb.samples.elasticscalestarterkit.Program"` 
->>>>>>> c2bcaa54
 
 # Download
 For using the released JAR, simply add the following dependancy to your POM file:
