--- conflicted
+++ resolved
@@ -13,12 +13,8 @@
 * Multi Shard Querying
 * Recovery Manager
 * Shard Map Scalability
-<<<<<<< HEAD
-* Shard Management Unit Test Cases (177)
-=======
 * Unit Test Cases (205)
 * Sample: Elastic Scale Starter Kit
->>>>>>> 8a1fa616
 
 ### Demo
 Main class:
@@ -26,12 +22,4 @@
 
 Shard Map Scalability: https://github.com/virtuositycg/azure-elasticdb-tools/blob/master/azure-elasticdb-shard/src/test/java/com/microsoft/azure/elasticdb/shardmapscalability/Program.java
 
-<<<<<<< HEAD
-Data: All Shard keys are assumed to be of type Integer
-
-### Work in progress
-* Exception Handling in Multi Shard Query Module
-* Unit Test cases in Multi Shard Query Module
-=======
-Data: All Shard keys are assumed to be of type Integer
->>>>>>> 8a1fa616
+Data: All Shard keys are assumed to be of type Integer