package com.microsoft.azure.elasticdb.samples.elasticscalestarterkit;

/* Copyright (c) Microsoft. All rights reserved.
Licensed under the MIT license. See LICENSE file in the project root for full license information.*/

import com.microsoft.azure.elasticdb.core.commons.helpers.ReferenceObjectHelper;
import com.microsoft.azure.elasticdb.shard.base.PointMapping;
import com.microsoft.azure.elasticdb.shard.base.Range;
import com.microsoft.azure.elasticdb.shard.base.RangeMapping;
import com.microsoft.azure.elasticdb.shard.base.Shard;
import com.microsoft.azure.elasticdb.shard.base.ShardKeyType;
import com.microsoft.azure.elasticdb.shard.map.ListShardMap;
import com.microsoft.azure.elasticdb.shard.map.RangeShardMap;
import com.microsoft.azure.elasticdb.shard.mapmanager.ShardMapManager;
import com.microsoft.azure.elasticdb.shard.schema.ReferenceTableInfo;
import com.microsoft.azure.elasticdb.shard.schema.SchemaInfo;
import com.microsoft.azure.elasticdb.shard.schema.SchemaInfoCollection;
import com.microsoft.azure.elasticdb.shard.schema.ShardedTableInfo;
import com.microsoft.azure.elasticdb.shard.utils.StringUtilsLocal;
import java.util.ArrayList;
import java.util.Comparator;
import java.util.List;
import java.util.Map;
import java.util.Scanner;
import java.util.stream.Collectors;

public class Program {

  // color for items that are expected to succeed
  private static final String EnabledColor = ConsoleColor.Green;
  // color for items that are expected to fail
  private static final String DisabledColor = ConsoleColor.DarkGray;

  ///#region Program control flow
  /**
   * The shard map manager, or null if it does not exist.
   * It is recommended that you keep only one shard map manager instance in
   * memory per AppDomain so that the mapping cache is not duplicated.
   */
  private static ShardMapManager s_shardMapManager;

  /**
   * Main execution method.
   *
   * @param args Command line arguments, if any.
   */
  public static void main(String[] args) {
    // Welcome screen
    System.out.println("***********************************************************");
    System.out.println("***    Welcome to Elastic Database Tools Starter Kit    ***");
    System.out.println("***********************************************************");
    System.out.println();
    // Verify that we can connect to the Sql Database that is specified in settings
    if (!SqlDatabaseUtils.tryConnectToSqlDatabase()) {
      // Connecting to the server failed - please update the settings

      // Give the user a chance to read the mesage
      System.out.println("Press ENTER to continue...");
      new Scanner(System.in).nextLine();

      // Exit
      return;
    }

    // Connection succeeded. Begin interactive loop
    menuLoop();
  }

  /**
   * Main program loop.
   */
  private static void menuLoop() {
    // Get the shard map manager, if it already exists.
    // It is recommended that you keep only one shard map manager instance in
    // memory per AppDomain so that the mapping cache is not duplicated.
    s_shardMapManager = ShardManagementUtils
        .tryGetShardMapManager(Configuration.getShardMapManagerServerName(),
            Configuration.getShardMapManagerDatabaseName());

    // Loop until the user chose "Exit".
    boolean continueLoop;
    do {
      printRangeShardMapState();
      printListShardMapState();
      System.out.println();

      printMenu();
      System.out.println();

      continueLoop = getMenuChoiceAndExecute();
      System.out.println();
    } while (continueLoop);
  }

  /**
   * Writes the range shard map's state to the console.
   */
  private static void printRangeShardMapState() {
    System.out.println("Current Range Shard Map state:");
    RangeShardMap<Integer> rangeShardMap = tryGetRangeShardMap();
    if (rangeShardMap == null) {
      return;
    }

    // Get all mappings, grouped by the shard that they are on.
    // We do this all in one go to minimise round trips.
    Map<Shard, List<RangeMapping>> mappingsGroupedByShard = rangeShardMap.getMappings().stream()
        .collect(Collectors.groupingBy(RangeMapping::getShard));

    if (!mappingsGroupedByShard.isEmpty()) {
      // The shard map contains some shards, so for each shard (sorted by database name)
      // write out the mappings for that shard
      mappingsGroupedByShard.keySet().stream()
          .sorted(Comparator.comparing(shard -> shard.getLocation().getDatabase()))
          .forEach(shard -> {
            List<RangeMapping> mappingsOnThisShard = mappingsGroupedByShard.get(shard);

            if (mappingsOnThisShard != null && !mappingsOnThisShard.isEmpty()) {
              String mappingsString = mappingsOnThisShard.stream().map(m -> m.getValue().toString())
                  .collect(Collectors.joining(", "));
              ConsoleUtils
                  .writeInfo("\t%1$s contains key range %2$s", shard.getLocation().getDatabase(),
                      mappingsString);
            } else {
              ConsoleUtils
                  .writeInfo("\t%1$s contains no key ranges.", shard.getLocation().getDatabase());
            }
          });
    } else {
      ConsoleUtils.writeInfo("\tRange Shard Map contains no shards");
    }
  }

  /**
   * Writes the list shard map's state to the console.
   */
  private static void printListShardMapState() {
    System.out.println("Current List Shard Map state:");
    ListShardMap<Integer> listShardMap = tryGetListShardMap();
    if (listShardMap == null) {
      return;
    }

    // Get all mappings, grouped by the shard that they are on.
    // We do this all in one go to minimise round trips.
    Map<String, List<PointMapping>> mappingsGroupedByShard = listShardMap.getMappings().stream()
        .collect(Collectors.groupingBy(map -> map.getShard().getLocation().getDatabase()));

    if (!mappingsGroupedByShard.isEmpty()) {
      // The shard map contains some shards, so for each shard (sorted by database name)
      // write out the mappings for that shard
      mappingsGroupedByShard.keySet().stream().sorted()
          .forEach(shard -> {
            List<PointMapping> mappingsOnThisShard = mappingsGroupedByShard.get(shard);

            if (mappingsOnThisShard != null && !mappingsOnThisShard.isEmpty()) {
              String mappingsString = mappingsOnThisShard.stream()
                  .map(m -> m.getValue().toString()).collect(Collectors.joining(", "));
              ConsoleUtils.writeInfo("\t%1$s contains key %2$s", shard, mappingsString);
            } else {
              ConsoleUtils.writeInfo("\t%1$s contains no keys.", shard);
            }
          });
    } else {
      ConsoleUtils.writeInfo("\tList Shard Map contains no shards");
    }
  }

  /**
   * Writes the program menu.
   */
  private static void printMenu() {
    String createSmmColor; // color for create shard map manger menu item
    String otherMenuItemColor; // color for other menu items
    if (s_shardMapManager == null) {
      createSmmColor = EnabledColor;
      otherMenuItemColor = DisabledColor;
    } else {
      createSmmColor = DisabledColor;
      otherMenuItemColor = EnabledColor;
    }

    ConsoleUtils.writeColor(createSmmColor, "1. Create shard map manager, and add a couple shards");
    ConsoleUtils.writeColor(otherMenuItemColor, "2. Add another shard");
    ConsoleUtils
        .writeColor(otherMenuItemColor, "3. Insert sample rows using Data-Dependent Routing");
    ConsoleUtils.writeColor(otherMenuItemColor, "4. Execute sample Multi-Shard Query");
    ConsoleUtils
        .writeColor(otherMenuItemColor, "5. Drop shard map manager database and all shards");
    ConsoleUtils.writeColor(EnabledColor, "6. Exit");
  }

  /**
   * Gets the user's chosen menu item and executes it.
   *
   * @return true if the program should continue executing.
   */
  private static boolean getMenuChoiceAndExecute() {
    while (true) {
      int inputValue = ConsoleUtils.readIntegerInput("Enter an option [1-6] and press ENTER: ");

      switch (inputValue) {
        case 1: // Create shard map manager
          System.out.println();
          createShardMapManagerAndShard();
          return true;
        case 2: // Add shard
          System.out.println();
          addShard();
          return true;
        case 3: // Data Dependent Routing
          System.out.println();
          dataDependentRouting();
          return true;
        case 4: // Multi-Shard Query
          System.out.println();
          multiShardQuery();
          return true;
        case 5: // Drop all
          System.out.println();
          dropAll();
          return true;
        case 6: // Exit
        default:
          return false;
      }
    }
  }

<<<<<<< HEAD
    /**
     * Reads user's choice and decide which type of shard to add
     */
    private static void AddShard() {
        int shardType = ConsoleUtils.ReadIntegerInput(String.format("1. Range Shard\r\n2. List Shard\r\n"
                + "Select the type of shard you want to create: "), 0, (input -> input == 1 || input == 2));
=======
  ///#endregion

  ///#region Menu item implementations
>>>>>>> b64ba575

  /**
   * Creates a shard map manager, creates a shard map, and creates a shard
   * with a mapping for the full range of 32-bit integers.
   */
  private static void createShardMapManagerAndShard() {
    if (s_shardMapManager != null) {
      ConsoleUtils.writeWarning("Shard Map Manager %s already exists in memory");
    }

    String shardMapManagerConnectionString;
    // Create shard map manager database
    if (!SqlDatabaseUtils.databaseExists(Configuration.getShardMapManagerServerName(),
        Configuration.getShardMapManagerDatabaseName())) {
      shardMapManagerConnectionString = SqlDatabaseUtils
          .createDatabase(Configuration.getShardMapManagerServerName(),
              Configuration.getShardMapManagerDatabaseName());
    } else {
      shardMapManagerConnectionString = Configuration
          .getConnectionString(Configuration.getShardMapManagerServerName(),
              Configuration.getShardMapManagerDatabaseName());
    }

    if (!StringUtilsLocal.isNullOrEmpty(shardMapManagerConnectionString)) {
      // Create shard map manager
      s_shardMapManager = ShardManagementUtils
          .createOrGetShardMapManager(shardMapManagerConnectionString);

      // Create shard map
      RangeShardMap<Integer> rangeShardMap = ShardManagementUtils
          .createOrGetRangeShardMap(s_shardMapManager,
              Configuration.getRangeShardMapName(),
              ShardKeyType.Int32);

      ListShardMap<Integer> listShardMap = ShardManagementUtils
          .createOrGetListShardMap(s_shardMapManager,
              Configuration.getListShardMapName(),
              ShardKeyType.Int32);

      // Create schema info so that the split-merge service can be used to move data
      // in sharded tables and reference tables.
      createSchemaInfo(rangeShardMap.getName());

      createSchemaInfo(listShardMap.getName());

      // If there are no shards, add two shards: one for [0,100) and one for [100,+inf)
      if (rangeShardMap.getShards().isEmpty()) {
        CreateShardSample.createShard(rangeShardMap, new Range(0, 100));
        CreateShardSample.createShard(rangeShardMap, new Range(100, 200));
      }

      if (listShardMap.getShards().isEmpty()) {
        ArrayList<Integer> list = new ArrayList<>();
        list.add(201);
        list.add(202);
        CreateShardSample.createShard(listShardMap, list);
        list = new ArrayList<>();
        list.add(203);
        list.add(204);
        CreateShardSample.createShard(listShardMap, list);
      }
    }
  }

  /**
   * Creates schema info for the schema defined in InitializeShard.sql.
   */
  private static void createSchemaInfo(String shardMapName) {
    // Create schema info
    SchemaInfo schemaInfo = new SchemaInfo();
    schemaInfo.Add(new ReferenceTableInfo("Regions"));
    schemaInfo.Add(new ReferenceTableInfo("Products"));
    schemaInfo.Add(new ShardedTableInfo("Customers", "CustomerId"));
    schemaInfo.Add(new ShardedTableInfo("Orders", "CustomerId"));

    SchemaInfoCollection schemaInfoCollection = s_shardMapManager.getSchemaInfoCollection();
    ReferenceObjectHelper<SchemaInfo> refSchemaInfo = new ReferenceObjectHelper<>(null);
    schemaInfoCollection.TryGet(shardMapName, refSchemaInfo);

    if (refSchemaInfo.argValue == null) {
      // Register it with the shard map manager for the given shard map name
      schemaInfoCollection.Add(shardMapName, schemaInfo);
    } else {
      ConsoleUtils.writeInfo("Schema Information already exists for " + shardMapName);
    }
  }


  private static void addShard() {
    int shardType = ConsoleUtils
        .readIntegerInput(String.format("1. Range Shard\r\n2. List Shard\r\n"
                + "Select the type of shard you want to create: "), 0,
            (input -> input == 1 || input == 2));

    if (shardType == 1) {
      addRangeShard();
    } else if (shardType == 2) {
      addListShard();
    }
  }

  /**
   * Executes the Data-Dependent Routing sample.
   */
  private static void dataDependentRouting() {
    RangeShardMap<Integer> rangeShardMap = tryGetRangeShardMap();
    if (rangeShardMap != null) {
      DataDependentRoutingSample.executeDataDependentRoutingQuery(rangeShardMap,
          Configuration.getCredentialsConnectionString());
    }

    ListShardMap<Integer> listShardMap = tryGetListShardMap();
    if (listShardMap != null) {
      DataDependentRoutingSample.executeDataDependentRoutingQuery(listShardMap,
          Configuration.getCredentialsConnectionString());
    }
  }

  /**
   * Executes the Multi-Shard Query sample.
   */
  private static void multiShardQuery() {
    RangeShardMap<Integer> rangeShardMap = tryGetRangeShardMap();
    if (rangeShardMap != null) {
      MultiShardQuerySample.executeMultiShardQuery(rangeShardMap,
          Configuration.getCredentialsConnectionString());
    }
  }

  /**
   * Drops all shards and the shard map manager database (if it exists).
   */
  private static void dropAll() {
    RangeShardMap<Integer> rangeShardMap = tryGetRangeShardMap();
    if (rangeShardMap != null) {
      // Drop shards
      for (Shard shard : rangeShardMap.getShards()) {
        SqlDatabaseUtils
            .dropDatabase(shard.getLocation().getDataSource(), shard.getLocation().getDatabase());
      }
    }

    ListShardMap<Integer> listShardMap = tryGetListShardMap();
    if (listShardMap != null) {
      // Drop shards
      for (Shard shard : listShardMap.getShards()) {
        SqlDatabaseUtils
            .dropDatabase(shard.getLocation().getDataSource(), shard.getLocation().getDatabase());
      }
    }

    if (SqlDatabaseUtils.databaseExists(Configuration.getShardMapManagerServerName(),
        Configuration.getShardMapManagerDatabaseName())) {
      // Drop shard map manager database
      SqlDatabaseUtils.dropDatabase(Configuration.getShardMapManagerServerName(),
          Configuration.getShardMapManagerDatabaseName());
    }

    // Since we just dropped the shard map manager database, this shardMapManager reference is now
    // non-functional. So set it to null so that the program knows the shard map manager is gone.
    s_shardMapManager = null;
  }

  ///#endregion

  ///#region Shard map helper methods

  /**
   * Reads the user's choice of a split point, and creates a new shard with a mapping for the
   * resulting range.
   */
  private static void addRangeShard() {
    RangeShardMap<Integer> rangeShardMap = tryGetRangeShardMap();
    if (rangeShardMap != null) {
      // Here we assume that the ranges start at 0, are contiguous,
      // and are bounded (i.e. there is no range where HighIsMax == true)
      int currentMaxHighKey = rangeShardMap.getMappings().stream()
          .mapToInt(m -> (Integer) m.getValue().getHigh())
          .max()
          .orElse(0);
      int defaultNewHighKey = currentMaxHighKey + 100;

      ConsoleUtils.writeInfo("A new range with low key %1$s will be mapped to the new shard."
          + "\r\n", currentMaxHighKey);
      int newHighKey = ConsoleUtils.readIntegerInput(
          String.format("Enter the high key for the new range [default %1$s]: ", defaultNewHighKey),
          defaultNewHighKey, input -> input > currentMaxHighKey);

      Range range = new Range(currentMaxHighKey, newHighKey);

      ConsoleUtils.writeInfo("");
      ConsoleUtils.writeInfo("Creating shard for range %1$s" + "\r\n", range);
      CreateShardSample.createShard(rangeShardMap, range);
    }
  }

  /**
   * Reads the user's choice of a split point, and creates a new shard with a mapping for the
   * resulting range.
   */
  private static void addListShard() {
    ListShardMap<Integer> listShardMap = tryGetListShardMap();
    if (listShardMap != null) {
      // Here we assume that the point start at 0, are contiguous, and are bounded
      List<Integer> currentKeys = listShardMap.getMappings().stream()
          .map(m -> (Integer) m.getValue()).sorted().collect(Collectors.toList());

      ArrayList<Integer> newKeys = new ArrayList<>();
      int newKey = 0;
      ConsoleUtils.writeInfo("");
      do {
        newKey = ConsoleUtils.readIntegerInput("Enter the points to be mapped to the new shard."
            + " To stop press enter: ", 0, input -> !currentKeys.contains(input));
        if (newKey > 0) {
          newKeys.add(newKey);
        }
      } while (newKeys.size() > 0 && newKey != 0);

      ConsoleUtils.writeInfo("");
      if (newKeys.size() > 0) {
        ConsoleUtils.writeInfo("Creating shard for given list of points");
        CreateShardSample.createShard(listShardMap, newKeys);
      } else {
        ConsoleUtils.writeInfo("No new points to map.");
      }
    }
  }

  /**
   * Gets the range shard map, if it exists. If it doesn't exist, writes out the reason and returns
   * null.
   */
  private static RangeShardMap<Integer> tryGetRangeShardMap() {
    if (s_shardMapManager == null) {
      ConsoleUtils.writeWarning("Shard Map Manager has not yet been created");
      return null;
    }

    RangeShardMap<Integer> rangeShardMap = s_shardMapManager
        .tryGetRangeShardMap(Configuration.getRangeShardMapName());

    if (rangeShardMap == null) {
      ConsoleUtils.writeWarning(
          "Shard Map Manager has been created, but the Shard Map has not been created");
      return null;
    }

    return rangeShardMap;
  }

  /**
   * Gets the list shard map, if it exists. If it doesn't exist, writes out the reason and returns
   * null.
   */
  private static ListShardMap<Integer> tryGetListShardMap() {
    if (s_shardMapManager == null) {
      ConsoleUtils.writeWarning("Shard Map Manager has not yet been created");
      return null;
    }

    ListShardMap<Integer> listShardMap = s_shardMapManager
        .tryGetListShardMap(Configuration.getListShardMapName());

    if (listShardMap == null) {
      ConsoleUtils.writeWarning(
          "Shard Map Manager has been created, but the Shard Map has not been created");
      return null;
    }

    return listShardMap;
  }

  ///#endregion
}<|MERGE_RESOLUTION|>--- conflicted
+++ resolved
@@ -227,18 +227,9 @@
     }
   }
 
-<<<<<<< HEAD
-    /**
-     * Reads user's choice and decide which type of shard to add
-     */
-    private static void AddShard() {
-        int shardType = ConsoleUtils.ReadIntegerInput(String.format("1. Range Shard\r\n2. List Shard\r\n"
-                + "Select the type of shard you want to create: "), 0, (input -> input == 1 || input == 2));
-=======
   ///#endregion
 
   ///#region Menu item implementations
->>>>>>> b64ba575
 
   /**
    * Creates a shard map manager, creates a shard map, and creates a shard
